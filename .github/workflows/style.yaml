--- conflicted
+++ resolved
@@ -1,14 +1,6 @@
 name: Style Checks
 
-<<<<<<< HEAD
 on: ["push", "pull_request"]
-=======
-on:
-  push:
-    branches: [ $default-branch ]
-  pull_request:
-    branches: [ $default-branch ]
->>>>>>> 88a021f1
 
 jobs:
   style:
