import json
<<<<<<< HEAD
from test import support
=======
import os

from unittest import mock
>>>>>>> 21750c92

from django.test import TestCase, override_settings
import django.core.exceptions as django_exceptions
from django.core.exceptions import ValidationError
from django.contrib.auth import get_user_model
from django.conf import settings

from djmoney.money import Money
from djmoney.contrib.exchange.models import Rate, convert_money
from djmoney.contrib.exchange.exceptions import MissingRate

from .validators import validate_overage, validate_part_name
from . import helpers
from . import version
from . import status
from . import ready
from . import config

from decimal import Decimal

import InvenTree.tasks

from stock.models import StockLocation
from common.settings import currency_codes
from common.models import InvenTreeSetting


class ValidatorTest(TestCase):

    """ Simple tests for custom field validators """

    def test_part_name(self):
        """ Test part name validator """

        validate_part_name('hello world')

        with self.assertRaises(django_exceptions.ValidationError):
            validate_part_name('This | name is not } valid')

    def test_overage(self):
        """ Test overage validator """

        validate_overage("100%")
        validate_overage("10")
        validate_overage("45.2 %")

        with self.assertRaises(django_exceptions.ValidationError):
            validate_overage("-1")

        with self.assertRaises(django_exceptions.ValidationError):
            validate_overage("-2.04 %")

        with self.assertRaises(django_exceptions.ValidationError):
            validate_overage("105%")

        with self.assertRaises(django_exceptions.ValidationError):
            validate_overage("xxx %")

        with self.assertRaises(django_exceptions.ValidationError):
            validate_overage("aaaa")


class TestHelpers(TestCase):
    """ Tests for InvenTree helper functions """

    def test_image_url(self):
        """ Test if a filename looks like an image """

        for name in ['ape.png', 'bat.GiF', 'apple.WeBP', 'BiTMap.Bmp']:
            self.assertTrue(helpers.TestIfImageURL(name))

        for name in ['no.doc', 'nah.pdf', 'whatpng']:
            self.assertFalse(helpers.TestIfImageURL(name))

    def test_str2bool(self):
        """ Test string to boolean conversion """

        for s in ['yes', 'Y', 'ok', '1', 'OK', 'Ok', 'tRuE', 'oN']:
            self.assertTrue(helpers.str2bool(s))
            self.assertFalse(helpers.str2bool(s, test=False))

        for s in ['nO', '0', 'none', 'noNE', None, False, 'falSe', 'off']:
            self.assertFalse(helpers.str2bool(s))
            self.assertTrue(helpers.str2bool(s, test=False))

        for s in ['wombat', '', 'xxxx']:
            self.assertFalse(helpers.str2bool(s))
            self.assertFalse(helpers.str2bool(s, test=False))

    def test_isnull(self):

        for s in ['null', 'none', '', '-1', 'false']:
            self.assertTrue(helpers.isNull(s))

        for s in ['yes', 'frog', 'llama', 'true']:
            self.assertFalse(helpers.isNull(s))

    def testStaticUrl(self):

        self.assertEqual(helpers.getStaticUrl('test.jpg'), '/static/test.jpg')
        self.assertEqual(helpers.getBlankImage(), '/static/img/blank_image.png')
        self.assertEqual(helpers.getBlankThumbnail(), '/static/img/blank_image.thumbnail.png')

    def testMediaUrl(self):

        self.assertEqual(helpers.getMediaUrl('xx/yy.png'), '/media/xx/yy.png')

    def testDecimal2String(self):

        self.assertEqual(helpers.decimal2string(Decimal('1.2345000')), '1.2345')
        self.assertEqual(helpers.decimal2string('test'), 'test')


class TestQuoteWrap(TestCase):
    """ Tests for string wrapping """

    def test_single(self):

        self.assertEqual(helpers.WrapWithQuotes('hello'), '"hello"')
        self.assertEqual(helpers.WrapWithQuotes('hello"'), '"hello"')


class TestIncrement(TestCase):

    def tests(self):
        """ Test 'intelligent' incrementing function """

        tests = [
            ("", ""),
            (1, "2"),
            ("001", "002"),
            ("1001", "1002"),
            ("ABC123", "ABC124"),
            ("XYZ0", "XYZ1"),
            ("123Q", "123Q"),
            ("QQQ", "QQQ"),
        ]

        for test in tests:
            a, b = test

            result = helpers.increment(a)
            self.assertEqual(result, b)


class TestMakeBarcode(TestCase):
    """ Tests for barcode string creation """

    def test_barcode_extended(self):

        bc = helpers.MakeBarcode(
            "part",
            3,
            {
                "id": 3,
                "url": "www.google.com",
            },
            brief=False
        )

        self.assertIn('part', bc)
        self.assertIn('tool', bc)
        self.assertIn('"tool": "InvenTree"', bc)

        data = json.loads(bc)

        self.assertEqual(data['part']['id'], 3)
        self.assertEqual(data['part']['url'], 'www.google.com')

    def test_barcode_brief(self):

        bc = helpers.MakeBarcode(
            "stockitem",
            7,
        )

        data = json.loads(bc)
        self.assertEqual(len(data), 1)
        self.assertEqual(data['stockitem'], 7)


class TestDownloadFile(TestCase):

    def test_download(self):
        helpers.DownloadFile("hello world", "out.txt")
        helpers.DownloadFile(bytes(b"hello world"), "out.bin")


class TestMPTT(TestCase):
    """ Tests for the MPTT tree models """

    fixtures = [
        'location',
    ]

    def setUp(self):
        super().setUp()

        StockLocation.objects.rebuild()

    def test_self_as_parent(self):
        """ Test that we cannot set self as parent """

        loc = StockLocation.objects.get(pk=4)
        loc.parent = loc

        with self.assertRaises(ValidationError):
            loc.save()

    def test_child_as_parent(self):
        """ Test that we cannot set a child as parent """

        parent = StockLocation.objects.get(pk=4)
        child = StockLocation.objects.get(pk=5)

        parent.parent = child

        with self.assertRaises(ValidationError):
            parent.save()

    def test_move(self):
        """ Move an item to a different tree """

        drawer = StockLocation.objects.get(name='Drawer_1')

        # Record the tree ID
        tree = drawer.tree_id

        home = StockLocation.objects.get(name='Home')

        drawer.parent = home
        drawer.save()

        self.assertNotEqual(tree, drawer.tree_id)


class TestSerialNumberExtraction(TestCase):
    """ Tests for serial number extraction code """

    def test_simple(self):

        e = helpers.extract_serial_numbers

        sn = e("1-5", 5, 1)
        self.assertEqual(len(sn), 5, 1)
        for i in range(1, 6):
            self.assertIn(i, sn)

        sn = e("1, 2, 3, 4, 5", 5, 1)
        self.assertEqual(len(sn), 5)

        # Test partially specifying serials
        sn = e("1, 2, 4+", 5, 1)
        self.assertEqual(len(sn), 5)
        self.assertEqual(sn, [1, 2, 4, 5, 6])

        # Test groups are not interpolated if enough serials are supplied
        sn = e("1, 2, 3, AF5-69H, 5", 5, 1)
        self.assertEqual(len(sn), 5)
        self.assertEqual(sn, [1, 2, 3, "AF5-69H", 5])

        # Test groups are not interpolated with more than one hyphen in a word
        sn = e("1, 2, TG-4SR-92, 4+", 5, 1)
        self.assertEqual(len(sn), 5)
        self.assertEqual(sn, [1, 2, "TG-4SR-92", 4, 5])

        # Test groups are not interpolated with alpha characters
        sn = e("1, A-2, 3+", 5, 1)
        self.assertEqual(len(sn), 5)
        self.assertEqual(sn, [1, "A-2", 3, 4, 5])

        # Test multiple placeholders
        sn = e("1 2 ~ ~ ~", 5, 3)
        self.assertEqual(len(sn), 5)
        self.assertEqual(sn, [1, 2, 3, 4, 5])

        sn = e("1-5, 10-15", 11, 1)
        self.assertIn(3, sn)
        self.assertIn(13, sn)

        sn = e("1+", 10, 1)
        self.assertEqual(len(sn), 10)
        self.assertEqual(sn, [_ for _ in range(1, 11)])

        sn = e("4, 1+2", 4, 1)
        self.assertEqual(len(sn), 4)
        self.assertEqual(sn, [4, 1, 2, 3])

        sn = e("~", 1, 1)
        self.assertEqual(len(sn), 1)
        self.assertEqual(sn, [1])

        sn = e("~", 1, 3)
        self.assertEqual(len(sn), 1)
        self.assertEqual(sn, [3])

        sn = e("~+", 2, 5)
        self.assertEqual(len(sn), 2)
        self.assertEqual(sn, [5, 6])

        sn = e("~+3", 4, 5)
        self.assertEqual(len(sn), 4)
        self.assertEqual(sn, [5, 6, 7, 8])

    def test_failures(self):

        e = helpers.extract_serial_numbers

        # Test duplicates
        with self.assertRaises(ValidationError):
            e("1,2,3,3,3", 5, 1)

        # Test invalid length
        with self.assertRaises(ValidationError):
            e("1,2,3", 5, 1)

        # Test empty string
        with self.assertRaises(ValidationError):
            e(", , ,", 0, 1)

        # Test incorrect sign in group
        with self.assertRaises(ValidationError):
            e("10-2", 8, 1)

        # Test invalid group
        with self.assertRaises(ValidationError):
            e("1-5-10", 10, 1)

        with self.assertRaises(ValidationError):
            e("10, a, 7-70j", 4, 1)

        # Test groups are not interpolated with word characters
        with self.assertRaises(ValidationError):
            e("1, 2, 3, E-5", 5, 1)

    def test_combinations(self):
        e = helpers.extract_serial_numbers

        sn = e("1 3-5 9+2", 7, 1)
        self.assertEqual(len(sn), 7)
        self.assertEqual(sn, [1, 3, 4, 5, 9, 10, 11])

        sn = e("1,3-5,9+2", 7, 1)
        self.assertEqual(len(sn), 7)
        self.assertEqual(sn, [1, 3, 4, 5, 9, 10, 11])

        sn = e("~+2", 3, 14)
        self.assertEqual(len(sn), 3)
        self.assertEqual(sn, [14, 15, 16])

        sn = e("~+", 2, 14)
        self.assertEqual(len(sn), 2)
        self.assertEqual(sn, [14, 15])


class TestVersionNumber(TestCase):
    """
    Unit tests for version number functions
    """

    def test_tuple(self):

        v = version.inventreeVersionTuple()
        self.assertEqual(len(v), 3)

        s = '.'.join([str(i) for i in v])

        self.assertTrue(s in version.inventreeVersion())

    def test_comparison(self):
        """
        Test direct comparison of version numbers
        """

        v_a = version.inventreeVersionTuple('1.2.0')
        v_b = version.inventreeVersionTuple('1.2.3')
        v_c = version.inventreeVersionTuple('1.2.4')
        v_d = version.inventreeVersionTuple('2.0.0')

        self.assertTrue(v_b > v_a)
        self.assertTrue(v_c > v_b)
        self.assertTrue(v_d > v_c)
        self.assertTrue(v_d > v_a)


class CurrencyTests(TestCase):
    """
    Unit tests for currency / exchange rate functionality
    """

    def test_rates(self):

        # Initially, there will not be any exchange rate information
        rates = Rate.objects.all()

        self.assertEqual(rates.count(), 0)

        # Without rate information, we cannot convert anything...
        with self.assertRaises(MissingRate):
            convert_money(Money(100, 'USD'), 'AUD')

        with self.assertRaises(MissingRate):
            convert_money(Money(100, 'AUD'), 'USD')

        InvenTree.tasks.update_exchange_rates()

        rates = Rate.objects.all()

        self.assertEqual(rates.count(), len(currency_codes()))

        # Now that we have some exchange rate information, we can perform conversions

        # Forwards
        convert_money(Money(100, 'USD'), 'AUD')

        # Backwards
        convert_money(Money(100, 'AUD'), 'USD')

        # Convert between non base currencies
        convert_money(Money(100, 'CAD'), 'NZD')

        # Convert to a symbol which is not covered
        with self.assertRaises(MissingRate):
            convert_money(Money(100, 'GBP'), 'ZWL')


class TestStatus(TestCase):
    """
    Unit tests for status functions
    """

    def test_check_system_healt(self):
        """test that the system health check is false in testing -> background worker not running"""
        self.assertEqual(status.check_system_health(), False)

    def test_TestMode(self):
        self.assertTrue(ready.isInTestMode())

    def test_Importing(self):
        self.assertEqual(ready.isImportingData(), False)


class TestSettings(TestCase):
    """
    Unit tests for settings
    """

    def setUp(self) -> None:
        self.user_mdl = get_user_model()
<<<<<<< HEAD
        self.env = support.EnvironmentVarGuard()
=======
>>>>>>> 21750c92

        # Create a user for auth
        user = get_user_model()
        self.user = user.objects.create_superuser('testuser1', 'test1@testing.com', 'password1')
        self.client.login(username='testuser1', password='password1')

    def in_env_context(self, envs={}):
        """Patch the env to include the given dict"""
        return mock.patch.dict(os.environ, envs)

    def run_reload(self, envs={}):
        from plugin import registry

        with self.in_env_context(envs):
            settings.USER_ADDED = False
            registry.reload_plugins()

    @override_settings(TESTING_ENV=True)
    def test_set_user_to_few(self):
        # add shortcut
        user_count = self.user_mdl.objects.count
        # enable testing mode
        settings.TESTING_ENV = True

        # nothing set
        self.run_reload()
        self.assertEqual(user_count(), 1)

        # not enough set
        self.run_reload({
            'INVENTREE_ADMIN_USER': 'admin'
        })
        self.assertEqual(user_count(), 1)

        # enough set
        self.run_reload({
            'INVENTREE_ADMIN_USER': 'admin',  # set username
            'INVENTREE_ADMIN_EMAIL': 'info@example.com',  # set email
            'INVENTREE_ADMIN_PASSWORD': 'password123'  # set password
        })
        self.assertEqual(user_count(), 2)

        # create user manually
        self.user_mdl.objects.create_user('testuser', 'test@testing.com', 'password')
        self.assertEqual(user_count(), 3)
        # check it will not be created again
        self.run_reload({
            'INVENTREE_ADMIN_USER': 'testuser',
            'INVENTREE_ADMIN_EMAIL': 'test@testing.com',
            'INVENTREE_ADMIN_PASSWORD': 'password',
        })
        self.assertEqual(user_count(), 3)

        # make sure to clean up
        settings.TESTING_ENV = False

    def test_initial_install(self):
        """Test if install of plugins on startup works"""
        from plugin import registry

        # Check an install run
        response = registry.install_plugin_file()
        self.assertEqual(response, 'first_run')

        # Set dynamic setting to True and rerun to launch install
        InvenTreeSetting.set_setting('PLUGIN_ON_STARTUP', True, self.user)
        registry.reload_plugins()

        # Check that there was anotehr run
        response = registry.install_plugin_file()
        self.assertEqual(response, True)

    def test_helpers_cfg_file(self):
        # normal run - not configured
        self.assertIn('InvenTree/InvenTree/config.yaml', config.get_config_file())

        # with env set
        with self.in_env_context({'INVENTREE_CONFIG_FILE': 'my_special_conf.yaml'}):
            self.assertIn('InvenTree/InvenTree/my_special_conf.yaml', config.get_config_file())

    def test_helpers_plugin_file(self):
        # normal run - not configured
        self.assertIn('InvenTree/InvenTree/plugins.txt', config.get_plugin_file())

        # with env set
        with self.in_env_context({'INVENTREE_PLUGIN_FILE': 'my_special_plugins.txt'}):
            self.assertIn('my_special_plugins.txt', config.get_plugin_file())

    def test_helpers_setting(self):
        TEST_ENV_NAME = '123TEST'
        # check that default gets returned if not present
        self.assertEqual(config.get_setting(TEST_ENV_NAME, None, '123!'), '123!')

        # with env set
        with self.in_env_context({TEST_ENV_NAME: '321'}):
            self.assertEqual(config.get_setting(TEST_ENV_NAME, None), '321')


class TestInstanceName(TestCase):
    """
    Unit tests for instance name
    """

    def setUp(self):
        # Create a user for auth
        user = get_user_model()
        self.user = user.objects.create_superuser('testuser', 'test@testing.com', 'password')

        self.client.login(username='testuser', password='password')

    def test_instance_name(self):

        # default setting
        self.assertEqual(version.inventreeInstanceTitle(), 'InvenTree')

        # set up required setting
        InvenTreeSetting.set_setting("INVENTREE_INSTANCE_TITLE", True, self.user)
        InvenTreeSetting.set_setting("INVENTREE_INSTANCE", "Testing title", self.user)

        self.assertEqual(version.inventreeInstanceTitle(), 'Testing title')<|MERGE_RESOLUTION|>--- conflicted
+++ resolved
@@ -1,11 +1,7 @@
 import json
-<<<<<<< HEAD
-from test import support
-=======
 import os
 
 from unittest import mock
->>>>>>> 21750c92
 
 from django.test import TestCase, override_settings
 import django.core.exceptions as django_exceptions
@@ -455,10 +451,6 @@
 
     def setUp(self) -> None:
         self.user_mdl = get_user_model()
-<<<<<<< HEAD
-        self.env = support.EnvironmentVarGuard()
-=======
->>>>>>> 21750c92
 
         # Create a user for auth
         user = get_user_model()
