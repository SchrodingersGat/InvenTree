msgid ""
msgstr ""
"Project-Id-Version: inventree\n"
"Report-Msgid-Bugs-To: \n"
<<<<<<< HEAD
"POT-Creation-Date: 2021-10-11 07:56+0000\n"
"PO-Revision-Date: 2021-09-12 13:44\n"
=======
"POT-Creation-Date: 2021-10-11 06:21+0000\n"
"PO-Revision-Date: 2021-10-11 06:29\n"
>>>>>>> 62ce278f
"Last-Translator: \n"
"Language-Team: Italian\n"
"Language: it_IT\n"
"MIME-Version: 1.0\n"
"Content-Type: text/plain; charset=UTF-8\n"
"Content-Transfer-Encoding: 8bit\n"
"Plural-Forms: nplurals=2; plural=(n != 1);\n"
"X-Crowdin-Project: inventree\n"
"X-Crowdin-Project-ID: 452300\n"
"X-Crowdin-Language: it\n"
"X-Crowdin-File: /[inventree.InvenTree] l10/InvenTree/locale/en/LC_MESSAGES/django.po\n"
"X-Crowdin-File-ID: 138\n"

#: InvenTree/api.py:64
msgid "API endpoint not found"
msgstr ""

#: InvenTree/api.py:110
msgid "No action specified"
msgstr "Nessuna azione specificata"

#: InvenTree/api.py:124
msgid "No matching action found"
msgstr "Nessuna azione corrispondente trovata"

#: InvenTree/fields.py:100
msgid "Enter date"
msgstr "Inserisci la data"

#: InvenTree/forms.py:116 build/forms.py:102 build/forms.py:123
#: build/forms.py:145 build/forms.py:173 build/forms.py:215 order/forms.py:27
#: order/forms.py:38 order/forms.py:49 order/forms.py:60 order/forms.py:71
#: part/forms.py:108 templates/account/email_confirm.html:20
#: templates/js/translated/forms.js:564
msgid "Confirm"
msgstr "Conferma"

#: InvenTree/forms.py:132
msgid "Confirm delete"
msgstr ""

#: InvenTree/forms.py:133
msgid "Confirm item deletion"
msgstr ""

#: InvenTree/forms.py:164
msgid "Enter password"
msgstr "Inserire la password"

#: InvenTree/forms.py:165
msgid "Enter new password"
msgstr "Inserire una nuova password"

#: InvenTree/forms.py:172
msgid "Confirm password"
msgstr "Conferma la password"

#: InvenTree/forms.py:173
msgid "Confirm new password"
msgstr "Conferma la nuova password"

#: InvenTree/forms.py:205
msgid "Select Category"
msgstr "Selezione una categoria"

#: InvenTree/forms.py:226
msgid "E-mail (again)"
msgstr ""

#: InvenTree/forms.py:230
msgid "E-mail address confirmation"
msgstr ""

#: InvenTree/forms.py:250
msgid "You must type the same email each time."
msgstr ""

#: InvenTree/helpers.py:401
#, python-brace-format
msgid "Duplicate serial: {n}"
msgstr ""

#: InvenTree/helpers.py:408 order/models.py:315 order/models.py:437
#: stock/views.py:1340
msgid "Invalid quantity provided"
msgstr ""

#: InvenTree/helpers.py:411
msgid "Empty serial number string"
msgstr ""

#: InvenTree/helpers.py:433 InvenTree/helpers.py:436 InvenTree/helpers.py:439
#: InvenTree/helpers.py:464
#, python-brace-format
msgid "Invalid group: {g}"
msgstr ""

#: InvenTree/helpers.py:469
#, python-brace-format
msgid "Duplicate serial: {g}"
msgstr ""

#: InvenTree/helpers.py:477
msgid "No serial numbers found"
msgstr ""

#: InvenTree/helpers.py:481
#, python-brace-format
msgid "Number of unique serial number ({s}) must match quantity ({q})"
msgstr ""

#: InvenTree/models.py:66 stock/models.py:1823
msgid "Attachment"
msgstr ""

#: InvenTree/models.py:67
msgid "Select file to attach"
msgstr ""

#: InvenTree/models.py:69 templates/js/translated/attachment.js:87
msgid "Comment"
msgstr ""

#: InvenTree/models.py:69
msgid "File comment"
msgstr ""

#: InvenTree/models.py:75 InvenTree/models.py:76 common/models.py:1055
#: common/models.py:1056 part/models.py:2055
#: report/templates/report/inventree_test_report_base.html:91
#: templates/js/translated/stock.js:1669
msgid "User"
msgstr ""

#: InvenTree/models.py:79
msgid "upload date"
msgstr ""

#: InvenTree/models.py:99
msgid "Filename must not be empty"
msgstr ""

#: InvenTree/models.py:122
msgid "Invalid attachment directory"
msgstr ""

#: InvenTree/models.py:132
#, python-brace-format
msgid "Filename contains illegal character '{c}'"
msgstr ""

#: InvenTree/models.py:135
msgid "Filename missing extension"
msgstr ""

#: InvenTree/models.py:142
msgid "Attachment with this filename already exists"
msgstr ""

#: InvenTree/models.py:149
msgid "Error renaming file"
msgstr ""

#: InvenTree/models.py:184
msgid "Invalid choice"
msgstr ""

#: InvenTree/models.py:200 InvenTree/models.py:201 company/models.py:415
#: label/models.py:112 part/models.py:659 part/models.py:2216
#: part/templates/part/part_base.html:241 report/models.py:181
#: templates/js/translated/company.js:637 templates/js/translated/part.js:477
#: templates/js/translated/part.js:614 templates/js/translated/part.js:1141
#: templates/js/translated/stock.js:1462
msgid "Name"
msgstr ""

#: InvenTree/models.py:207 build/models.py:189
#: build/templates/build/detail.html:24 company/models.py:354
#: company/models.py:570 company/templates/company/manufacturer_part.html:76
#: company/templates/company/supplier_part.html:75 label/models.py:119
#: order/models.py:158 part/models.py:682
#: part/templates/part/part_base.html:246
#: part/templates/part/set_category.html:14 report/models.py:194
#: report/models.py:551 report/models.py:590
#: report/templates/report/inventree_build_order_base.html:118
#: templates/InvenTree/settings/header.html:9
#: templates/js/translated/bom.js:249 templates/js/translated/build.js:1217
#: templates/js/translated/build.js:1505 templates/js/translated/company.js:344
#: templates/js/translated/company.js:547
#: templates/js/translated/company.js:836 templates/js/translated/order.js:672
#: templates/js/translated/order.js:832 templates/js/translated/order.js:1056
#: templates/js/translated/part.js:536 templates/js/translated/part.js:724
#: templates/js/translated/part.js:913 templates/js/translated/part.js:1153
#: templates/js/translated/part.js:1221 templates/js/translated/stock.js:819
#: templates/js/translated/stock.js:1474 templates/js/translated/stock.js:1519
msgid "Description"
msgstr ""

#: InvenTree/models.py:208
msgid "Description (optional)"
msgstr ""

#: InvenTree/models.py:216
msgid "parent"
msgstr ""

#: InvenTree/serializers.py:55 part/models.py:2475
msgid "Must be a valid number"
msgstr ""

#: InvenTree/serializers.py:244
msgid "Filename"
msgstr ""

#: InvenTree/settings.py:529
msgid "German"
msgstr "Tedesco"

#: InvenTree/settings.py:530
msgid "Greek"
msgstr "Greco"

#: InvenTree/settings.py:531
msgid "English"
msgstr "Inglese"

#: InvenTree/settings.py:532
msgid "Spanish"
msgstr "Spagnolo"

#: InvenTree/settings.py:533
msgid "French"
msgstr "Francese"

#: InvenTree/settings.py:534
msgid "Hebrew"
msgstr "Ebraico"

#: InvenTree/settings.py:535
msgid "Italian"
msgstr "Italiano"

#: InvenTree/settings.py:536
msgid "Japanese"
msgstr "Giapponese"

#: InvenTree/settings.py:537
msgid "Korean"
msgstr "Coreano"

#: InvenTree/settings.py:538
msgid "Dutch"
msgstr "Olandese"

#: InvenTree/settings.py:539
msgid "Norwegian"
msgstr "Norvegese"

#: InvenTree/settings.py:540
msgid "Polish"
msgstr "Polacco"

#: InvenTree/settings.py:541
msgid "Russian"
msgstr "Russo"

#: InvenTree/settings.py:542
msgid "Swedish"
msgstr "Svedese"

#: InvenTree/settings.py:543
msgid "Thai"
msgstr "Thailandese"

#: InvenTree/settings.py:544
msgid "Turkish"
msgstr "Turco"

#: InvenTree/settings.py:545
msgid "Vietnamese"
msgstr "Vietnamita"

#: InvenTree/settings.py:546
msgid "Chinese"
msgstr "Cinese"

#: InvenTree/status.py:94
msgid "Background worker check failed"
msgstr ""

#: InvenTree/status.py:98
msgid "Email backend not configured"
msgstr ""

#: InvenTree/status.py:101
msgid "InvenTree system health checks failed"
msgstr ""

#: InvenTree/status_codes.py:104 InvenTree/status_codes.py:145
#: InvenTree/status_codes.py:314
msgid "Pending"
msgstr "In attesa"

#: InvenTree/status_codes.py:105
msgid "Placed"
msgstr ""

#: InvenTree/status_codes.py:106 InvenTree/status_codes.py:317
msgid "Complete"
msgstr "Completo"

#: InvenTree/status_codes.py:107 InvenTree/status_codes.py:147
#: InvenTree/status_codes.py:316
msgid "Cancelled"
msgstr "Annullato"

#: InvenTree/status_codes.py:108 InvenTree/status_codes.py:148
#: InvenTree/status_codes.py:190
msgid "Lost"
msgstr "Perso"

#: InvenTree/status_codes.py:109 InvenTree/status_codes.py:149
#: InvenTree/status_codes.py:192
msgid "Returned"
msgstr "Reso"

#: InvenTree/status_codes.py:146
#: order/templates/order/sales_order_base.html:131
msgid "Shipped"
msgstr "Spedito"

#: InvenTree/status_codes.py:186
msgid "OK"
msgstr "OK"

#: InvenTree/status_codes.py:187
msgid "Attention needed"
msgstr ""

#: InvenTree/status_codes.py:188
msgid "Damaged"
msgstr ""

#: InvenTree/status_codes.py:189
msgid "Destroyed"
msgstr ""

#: InvenTree/status_codes.py:191
msgid "Rejected"
msgstr ""

#: InvenTree/status_codes.py:272
msgid "Legacy stock tracking entry"
msgstr ""

#: InvenTree/status_codes.py:274
msgid "Stock item created"
msgstr ""

#: InvenTree/status_codes.py:276
msgid "Edited stock item"
msgstr ""

#: InvenTree/status_codes.py:277
msgid "Assigned serial number"
msgstr ""

#: InvenTree/status_codes.py:279
msgid "Stock counted"
msgstr ""

#: InvenTree/status_codes.py:280
msgid "Stock manually added"
msgstr ""

#: InvenTree/status_codes.py:281
msgid "Stock manually removed"
msgstr ""

#: InvenTree/status_codes.py:283
msgid "Location changed"
msgstr ""

#: InvenTree/status_codes.py:285
msgid "Installed into assembly"
msgstr ""

#: InvenTree/status_codes.py:286
msgid "Removed from assembly"
msgstr ""

#: InvenTree/status_codes.py:288
msgid "Installed component item"
msgstr ""

#: InvenTree/status_codes.py:289
msgid "Removed component item"
msgstr ""

#: InvenTree/status_codes.py:291
msgid "Split from parent item"
msgstr ""

#: InvenTree/status_codes.py:292
msgid "Split child item"
msgstr ""

#: InvenTree/status_codes.py:294 templates/js/translated/table_filters.js:186
msgid "Sent to customer"
msgstr ""

#: InvenTree/status_codes.py:295
msgid "Returned from customer"
msgstr ""

#: InvenTree/status_codes.py:297
msgid "Build order output created"
msgstr ""

#: InvenTree/status_codes.py:298
msgid "Build order output completed"
msgstr ""

#: InvenTree/status_codes.py:300
msgid "Received against purchase order"
msgstr ""

#: InvenTree/status_codes.py:315
msgid "Production"
msgstr ""

#: InvenTree/validators.py:22
msgid "Not a valid currency code"
msgstr ""

#: InvenTree/validators.py:50
msgid "Invalid character in part name"
msgstr ""

#: InvenTree/validators.py:63
#, python-brace-format
msgid "IPN must match regex pattern {pat}"
msgstr ""

#: InvenTree/validators.py:77 InvenTree/validators.py:91
#: InvenTree/validators.py:105
#, python-brace-format
msgid "Reference must match pattern {pattern}"
msgstr ""

#: InvenTree/validators.py:113
#, python-brace-format
msgid "Illegal character in name ({x})"
msgstr ""

#: InvenTree/validators.py:132 InvenTree/validators.py:148
msgid "Overage value must not be negative"
msgstr ""

#: InvenTree/validators.py:150
msgid "Overage must not exceed 100%"
msgstr ""

#: InvenTree/validators.py:157
msgid "Overage must be an integer value or a percentage"
msgstr ""

#: InvenTree/views.py:616
msgid "Delete Item"
msgstr ""

#: InvenTree/views.py:665
msgid "Check box to confirm item deletion"
msgstr ""

#: InvenTree/views.py:680 templates/InvenTree/settings/user.html:18
msgid "Edit User Information"
msgstr ""

#: InvenTree/views.py:691 templates/InvenTree/settings/user.html:22
msgid "Set Password"
msgstr ""

#: InvenTree/views.py:710
msgid "Password fields must match"
msgstr ""

#: InvenTree/views.py:954 templates/navbar.html:97
msgid "System Information"
msgstr ""

#: barcodes/api.py:53 barcodes/api.py:150
msgid "Must provide barcode_data parameter"
msgstr ""

#: barcodes/api.py:126
msgid "No match found for barcode data"
msgstr ""

#: barcodes/api.py:128
msgid "Match found for barcode data"
msgstr ""

#: barcodes/api.py:153
msgid "Must provide stockitem parameter"
msgstr ""

#: barcodes/api.py:160
msgid "No matching stock item found"
msgstr ""

#: barcodes/api.py:190
msgid "Barcode already matches StockItem object"
msgstr ""

#: barcodes/api.py:194
msgid "Barcode already matches StockLocation object"
msgstr ""

#: barcodes/api.py:198
msgid "Barcode already matches Part object"
msgstr ""

#: barcodes/api.py:204 barcodes/api.py:216
msgid "Barcode hash already matches StockItem object"
msgstr ""

#: barcodes/api.py:222
msgid "Barcode associated with StockItem"
msgstr ""

#: build/api.py:213
msgid "Matching build order does not exist"
msgstr ""

#: build/forms.py:37
msgid "Build Order reference"
msgstr ""

#: build/forms.py:38
msgid "Order target date"
msgstr ""

#: build/forms.py:42 build/templates/build/build_base.html:146
#: build/templates/build/detail.html:124
#: order/templates/order/order_base.html:124
#: order/templates/order/sales_order_base.html:124
#: report/templates/report/inventree_build_order_base.html:126
#: templates/js/translated/build.js:1288 templates/js/translated/order.js:689
#: templates/js/translated/order.js:1074
msgid "Target Date"
msgstr ""

#: build/forms.py:43 build/models.py:279
msgid "Target date for build completion. Build will be overdue after this date."
msgstr ""

#: build/forms.py:48 build/forms.py:90 build/models.py:1281
#: build/templates/build/allocation_card.html:23
#: build/templates/build/build_base.html:133
#: build/templates/build/detail.html:34 common/models.py:1087
#: company/forms.py:42 company/templates/company/supplier_part.html:226
#: order/forms.py:101 order/forms.py:123 order/models.py:720
#: order/models.py:982 order/templates/order/order_wizard/match_parts.html:30
#: order/templates/order/order_wizard/select_parts.html:34 part/forms.py:249
#: part/forms.py:265 part/forms.py:281 part/models.py:2377
#: part/templates/part/bom_upload/match_parts.html:31
#: part/templates/part/detail.html:944 part/templates/part/detail.html:1030
#: part/templates/part/part_pricing.html:16
#: report/templates/report/inventree_build_order_base.html:114
#: report/templates/report/inventree_po_report.html:91
#: report/templates/report/inventree_so_report.html:91
#: report/templates/report/inventree_test_report_base.html:77
#: stock/forms.py:140 stock/templates/stock/item_base.html:269
#: stock/templates/stock/stock_adjust.html:18
#: templates/js/translated/barcode.js:386 templates/js/translated/bom.js:264
#: templates/js/translated/build.js:314 templates/js/translated/build.js:638
#: templates/js/translated/build.js:977 templates/js/translated/build.js:1515
#: templates/js/translated/model_renderers.js:74
#: templates/js/translated/order.js:868 templates/js/translated/order.js:1170
#: templates/js/translated/order.js:1248 templates/js/translated/order.js:1255
#: templates/js/translated/order.js:1344 templates/js/translated/order.js:1444
#: templates/js/translated/part.js:1364 templates/js/translated/part.js:1487
#: templates/js/translated/part.js:1565 templates/js/translated/stock.js:1654
#: templates/js/translated/stock.js:1829
msgid "Quantity"
msgstr "Quantità"

#: build/forms.py:49
msgid "Number of items to build"
msgstr ""

#: build/forms.py:91
msgid "Enter quantity for build output"
msgstr ""

#: build/forms.py:95 order/forms.py:95 stock/forms.py:83
msgid "Serial Numbers"
msgstr ""

#: build/forms.py:97
msgid "Enter serial numbers for build outputs"
msgstr ""

#: build/forms.py:103
msgid "Confirm creation of build output"
msgstr ""

#: build/forms.py:124
msgid "Confirm deletion of build output"
msgstr ""

#: build/forms.py:145
msgid "Confirm unallocation of stock"
msgstr ""

#: build/forms.py:174
msgid "Mark build as complete"
msgstr ""

#: build/forms.py:198 order/serializers.py:217 order/serializers.py:284
#: stock/forms.py:280 stock/serializers.py:553
#: stock/templates/stock/item_base.html:299
#: stock/templates/stock/stock_adjust.html:17
#: templates/js/translated/barcode.js:385
#: templates/js/translated/barcode.js:555 templates/js/translated/build.js:299
#: templates/js/translated/build.js:650 templates/js/translated/order.js:347
#: templates/js/translated/order.js:1155 templates/js/translated/order.js:1263
#: templates/js/translated/order.js:1269 templates/js/translated/part.js:179
#: templates/js/translated/stock.js:183 templates/js/translated/stock.js:921
#: templates/js/translated/stock.js:1546
msgid "Location"
msgstr ""

#: build/forms.py:199
msgid "Location of completed parts"
msgstr ""

#: build/forms.py:203 build/templates/build/build_base.html:138
#: build/templates/build/detail.html:62 order/models.py:563
#: order/serializers.py:238 stock/templates/stock/item_base.html:422
#: templates/js/translated/barcode.js:141 templates/js/translated/build.js:1251
#: templates/js/translated/order.js:430 templates/js/translated/order.js:676
#: templates/js/translated/order.js:1061 templates/js/translated/stock.js:896
#: templates/js/translated/stock.js:1623 templates/js/translated/stock.js:1845
msgid "Status"
msgstr ""

#: build/forms.py:204
msgid "Build output stock status"
msgstr ""

#: build/forms.py:211
msgid "Confirm incomplete"
msgstr ""

#: build/forms.py:212
msgid "Confirm completion with incomplete stock allocation"
msgstr ""

#: build/forms.py:215
msgid "Confirm build completion"
msgstr ""

#: build/forms.py:240
msgid "Confirm cancel"
msgstr ""

#: build/forms.py:240 build/views.py:65
msgid "Confirm build cancellation"
msgstr ""

#: build/models.py:115
msgid "Invalid choice for parent build"
msgstr ""

#: build/models.py:119 build/templates/build/build_base.html:9
#: build/templates/build/build_base.html:73
#: report/templates/report/inventree_build_order_base.html:106
#: templates/js/translated/build.js:276
msgid "Build Order"
msgstr ""

#: build/models.py:120 build/templates/build/index.html:8
#: build/templates/build/index.html:15
#: order/templates/order/sales_order_detail.html:34
#: order/templates/order/so_navbar.html:19
#: order/templates/order/so_navbar.html:22 part/templates/part/navbar.html:50
#: part/templates/part/navbar.html:53 templates/InvenTree/index.html:229
#: templates/InvenTree/search.html:171
#: templates/InvenTree/settings/navbar.html:113
#: templates/InvenTree/settings/navbar.html:115 users/models.py:44
msgid "Build Orders"
msgstr ""

#: build/models.py:180
msgid "Build Order Reference"
msgstr ""

#: build/models.py:181 order/models.py:246 order/models.py:547
#: order/models.py:727 part/models.py:2386
#: part/templates/part/bom_upload/match_parts.html:30
#: report/templates/report/inventree_po_report.html:92
#: report/templates/report/inventree_so_report.html:92
#: templates/js/translated/bom.js:256 templates/js/translated/build.js:734
#: templates/js/translated/build.js:1509 templates/js/translated/order.js:863
#: templates/js/translated/order.js:1438
msgid "Reference"
msgstr ""

#: build/models.py:192
msgid "Brief description of the build"
msgstr ""

#: build/models.py:201 build/templates/build/build_base.html:163
#: build/templates/build/detail.html:80
msgid "Parent Build"
msgstr ""

#: build/models.py:202
msgid "BuildOrder to which this build is allocated"
msgstr ""

#: build/models.py:207 build/templates/build/build_base.html:128
#: build/templates/build/detail.html:29 company/models.py:705
#: order/models.py:780 order/models.py:851
#: order/templates/order/order_wizard/select_parts.html:32 part/models.py:298
#: part/models.py:2000 part/models.py:2016 part/models.py:2035
#: part/models.py:2053 part/models.py:2132 part/models.py:2254
#: part/models.py:2361 part/templates/part/detail.html:199
#: part/templates/part/part_app_base.html:8
#: part/templates/part/part_pricing.html:12
#: part/templates/part/set_category.html:13
#: report/templates/report/inventree_build_order_base.html:110
#: report/templates/report/inventree_po_report.html:90
#: report/templates/report/inventree_so_report.html:90
#: templates/InvenTree/search.html:112 templates/js/translated/barcode.js:384
#: templates/js/translated/bom.js:222 templates/js/translated/build.js:611
#: templates/js/translated/build.js:974 templates/js/translated/build.js:1222
#: templates/js/translated/build.js:1482 templates/js/translated/company.js:488
#: templates/js/translated/company.js:745 templates/js/translated/order.js:425
#: templates/js/translated/order.js:817 templates/js/translated/order.js:1422
#: templates/js/translated/part.js:705 templates/js/translated/part.js:875
#: templates/js/translated/stock.js:181 templates/js/translated/stock.js:776
#: templates/js/translated/stock.js:1817
msgid "Part"
msgstr ""

#: build/models.py:215
msgid "Select part to build"
msgstr ""

#: build/models.py:220
msgid "Sales Order Reference"
msgstr ""

#: build/models.py:224
msgid "SalesOrder to which this build is allocated"
msgstr ""

#: build/models.py:229 templates/js/translated/build.js:962
msgid "Source Location"
msgstr ""

#: build/models.py:233
msgid "Select location to take stock from for this build (leave blank to take from any stock location)"
msgstr ""

#: build/models.py:238
msgid "Destination Location"
msgstr ""

#: build/models.py:242
msgid "Select location where the completed items will be stored"
msgstr ""

#: build/models.py:246
msgid "Build Quantity"
msgstr ""

#: build/models.py:249
msgid "Number of stock items to build"
msgstr ""

#: build/models.py:253
msgid "Completed items"
msgstr ""

#: build/models.py:255
msgid "Number of stock items which have been completed"
msgstr ""

#: build/models.py:259 part/templates/part/part_base.html:198
msgid "Build Status"
msgstr ""

#: build/models.py:263
msgid "Build status code"
msgstr ""

#: build/models.py:267 stock/models.py:513
msgid "Batch Code"
msgstr ""

#: build/models.py:271
msgid "Batch code for this build output"
msgstr ""

#: build/models.py:274 order/models.py:162 part/models.py:854
#: part/templates/part/part_base.html:272 templates/js/translated/order.js:1069
msgid "Creation Date"
msgstr ""

#: build/models.py:278 order/models.py:569
msgid "Target completion date"
msgstr ""

#: build/models.py:282 order/models.py:288
#: templates/js/translated/build.js:1293
msgid "Completion Date"
msgstr ""

#: build/models.py:288
msgid "completed by"
msgstr ""

#: build/models.py:296 templates/js/translated/build.js:1264
msgid "Issued by"
msgstr ""

#: build/models.py:297
msgid "User who issued this build order"
msgstr ""

#: build/models.py:305 build/templates/build/build_base.html:184
#: build/templates/build/detail.html:108 order/models.py:176
#: order/templates/order/order_base.html:138
#: order/templates/order/sales_order_base.html:145 part/models.py:858
#: report/templates/report/inventree_build_order_base.html:159
#: templates/js/translated/build.js:1276
msgid "Responsible"
msgstr ""

#: build/models.py:306
msgid "User responsible for this build order"
msgstr ""

#: build/models.py:311 build/templates/build/detail.html:94
#: company/templates/company/manufacturer_part.html:83
#: company/templates/company/supplier_part.html:82
#: part/templates/part/part_base.html:266 stock/models.py:507
#: stock/templates/stock/item_base.html:359
msgid "External Link"
msgstr ""

#: build/models.py:312 part/models.py:716 stock/models.py:509
msgid "Link to external URL"
msgstr ""

#: build/models.py:316 build/templates/build/navbar.html:52
#: company/models.py:142 company/models.py:577
#: company/templates/company/navbar.html:69
#: company/templates/company/navbar.html:72 order/models.py:180
#: order/models.py:729 order/templates/order/po_navbar.html:38
#: order/templates/order/po_navbar.html:41
#: order/templates/order/so_navbar.html:33
#: order/templates/order/so_navbar.html:36 part/models.py:843
#: part/templates/part/detail.html:105 part/templates/part/navbar.html:120
#: part/templates/part/navbar.html:123
#: report/templates/report/inventree_build_order_base.html:173
#: stock/forms.py:138 stock/forms.py:250 stock/forms.py:282 stock/models.py:579
#: stock/models.py:1723 stock/models.py:1829 stock/serializers.py:451
#: stock/templates/stock/navbar.html:57 templates/js/translated/barcode.js:59
#: templates/js/translated/bom.js:406 templates/js/translated/company.js:841
#: templates/js/translated/order.js:950 templates/js/translated/order.js:1540
#: templates/js/translated/stock.js:559 templates/js/translated/stock.js:1040
msgid "Notes"
msgstr ""

#: build/models.py:317
msgid "Extra build notes"
msgstr ""

#: build/models.py:714
msgid "No build output specified"
msgstr ""

#: build/models.py:717
msgid "Build output is already completed"
msgstr ""

#: build/models.py:720
msgid "Build output does not match Build Order"
msgstr ""

#: build/models.py:1102
msgid "Build item must specify a build output, as master part is marked as trackable"
msgstr ""

#: build/models.py:1111
#, python-brace-format
msgid "Allocated quantity ({q}) must not execed available stock quantity ({a})"
msgstr ""

#: build/models.py:1121
msgid "Stock item is over-allocated"
msgstr ""

#: build/models.py:1127 order/models.py:955
msgid "Allocation quantity must be greater than zero"
msgstr ""

#: build/models.py:1133
msgid "Quantity must be 1 for serialized stock"
msgstr ""

#: build/models.py:1191
msgid "Selected stock item not found in BOM"
msgstr ""

#: build/models.py:1251 stock/templates/stock/item_base.html:331
#: templates/InvenTree/search.html:169 templates/js/translated/build.js:1195
#: templates/navbar.html:35
msgid "Build"
msgstr ""

#: build/models.py:1252
msgid "Build to allocate parts"
msgstr ""

#: build/models.py:1268 build/serializers.py:151
#: stock/templates/stock/item_base.html:8
#: stock/templates/stock/item_base.html:31
#: stock/templates/stock/item_base.html:353
#: stock/templates/stock/stock_adjust.html:16
#: templates/js/translated/build.js:287 templates/js/translated/build.js:292
#: templates/js/translated/build.js:976 templates/js/translated/build.js:1338
#: templates/js/translated/order.js:1143 templates/js/translated/order.js:1148
#: templates/js/translated/stock.js:1605
msgid "Stock Item"
msgstr ""

#: build/models.py:1269
msgid "Source stock item"
msgstr ""

#: build/models.py:1282
msgid "Stock quantity to allocate to build"
msgstr ""

#: build/models.py:1290
msgid "Install into"
msgstr ""

#: build/models.py:1291
msgid "Destination stock item"
msgstr ""

#: build/serializers.py:133 part/models.py:2501
msgid "BOM Item"
msgstr ""

#: build/serializers.py:142
msgid "bom_item.part must point to the same part as the build order"
msgstr ""

#: build/serializers.py:157
msgid "Item must be in stock"
msgstr ""

#: build/serializers.py:171 order/models.py:313 order/serializers.py:231
#: stock/models.py:351 stock/models.py:1072
msgid "Quantity must be greater than zero"
msgstr ""

#: build/serializers.py:180
msgid "Build Output"
<<<<<<< HEAD
msgstr ""

#: build/serializers.py:213
#, python-brace-format
msgid "Available quantity ({q}) exceeded"
msgstr ""

=======
msgstr ""

#: build/serializers.py:213
#, python-brace-format
msgid "Available quantity ({q}) exceeded"
msgstr ""

>>>>>>> 62ce278f
#: build/serializers.py:219
msgid "Build output must be specified for allocation of tracked parts"
msgstr ""

#: build/serializers.py:226
msgid "Build output cannot be specified for allocation of untracked parts"
msgstr ""

#: build/serializers.py:254
msgid "Allocation items must be provided"
msgstr ""

#: build/templates/build/allocation_card.html:21
#: build/templates/build/complete_output.html:46
#: report/templates/report/inventree_test_report_base.html:75
#: stock/models.py:501 stock/templates/stock/item_base.html:251
#: templates/js/translated/build.js:636
#: templates/js/translated/model_renderers.js:72
#: templates/js/translated/order.js:1253 templates/js/translated/order.js:1342
msgid "Serial Number"
msgstr ""

#: build/templates/build/build_base.html:18
#, python-format
msgid "This Build Order is allocated to Sales Order %(link)s"
msgstr ""

#: build/templates/build/build_base.html:25
#, python-format
msgid "This Build Order is a child of Build Order %(link)s"
msgstr ""

#: build/templates/build/build_base.html:32
msgid "Build Order is ready to mark as completed"
msgstr ""

#: build/templates/build/build_base.html:37
msgid "Build Order cannot be completed as outstanding outputs remain"
msgstr ""

#: build/templates/build/build_base.html:42
msgid "Required build quantity has not yet been completed"
msgstr ""

#: build/templates/build/build_base.html:47
msgid "Stock has not been fully allocated to this Build Order"
msgstr ""

#: build/templates/build/build_base.html:75
#: company/templates/company/company_base.html:40
#: company/templates/company/manufacturer_part.html:29
#: company/templates/company/supplier_part.html:30
#: order/templates/order/order_base.html:26
#: order/templates/order/sales_order_base.html:37
#: part/templates/part/category.html:27 part/templates/part/part_base.html:30
#: stock/templates/stock/item_base.html:62
#: stock/templates/stock/location.html:31
msgid "Admin view"
msgstr ""

#: build/templates/build/build_base.html:81
#: build/templates/build/build_base.html:150
#: order/templates/order/order_base.html:32
#: order/templates/order/order_base.html:86
#: order/templates/order/sales_order_base.html:43
#: order/templates/order/sales_order_base.html:93
#: templates/js/translated/table_filters.js:272
#: templates/js/translated/table_filters.js:300
#: templates/js/translated/table_filters.js:317
msgid "Overdue"
msgstr ""

#: build/templates/build/build_base.html:90
msgid "Print actions"
msgstr ""

#: build/templates/build/build_base.html:94
msgid "Print Build Order"
msgstr ""

#: build/templates/build/build_base.html:100
#: build/templates/build/build_base.html:222
msgid "Complete Build"
msgstr ""

#: build/templates/build/build_base.html:105
msgid "Build actions"
msgstr ""

#: build/templates/build/build_base.html:109
msgid "Edit Build"
msgstr ""

#: build/templates/build/build_base.html:111
#: build/templates/build/build_base.html:206 build/views.py:56
msgid "Cancel Build"
msgstr ""

#: build/templates/build/build_base.html:114
msgid "Delete Build"
msgstr ""

#: build/templates/build/build_base.html:124
#: build/templates/build/detail.html:15
msgid "Build Details"
msgstr ""

#: build/templates/build/build_base.html:150
#, python-format
msgid "This build was due on %(target)s"
msgstr ""

#: build/templates/build/build_base.html:157
#: build/templates/build/detail.html:67
msgid "Progress"
msgstr ""

#: build/templates/build/build_base.html:170
#: build/templates/build/detail.html:87 order/models.py:848
#: order/templates/order/sales_order_base.html:9
#: order/templates/order/sales_order_base.html:35
#: order/templates/order/sales_order_ship.html:25
#: report/templates/report/inventree_build_order_base.html:136
#: report/templates/report/inventree_so_report.html:77
#: stock/templates/stock/item_base.html:293
#: templates/js/translated/order.js:1016
msgid "Sales Order"
msgstr ""

#: build/templates/build/build_base.html:177
#: build/templates/build/detail.html:101
#: report/templates/report/inventree_build_order_base.html:153
msgid "Issued By"
msgstr ""

#: build/templates/build/build_base.html:214
msgid "Incomplete Outputs"
msgstr ""

#: build/templates/build/build_base.html:215
msgid "Build Order cannot be completed as incomplete build outputs remain"
msgstr ""

#: build/templates/build/build_output_create.html:7
msgid "The Bill of Materials contains trackable parts"
msgstr ""

#: build/templates/build/build_output_create.html:8
msgid "Build outputs must be generated individually."
msgstr ""

#: build/templates/build/build_output_create.html:9
msgid "Multiple build outputs will be created based on the quantity specified."
msgstr ""

#: build/templates/build/build_output_create.html:15
msgid "Trackable parts can have serial numbers specified"
msgstr ""

#: build/templates/build/build_output_create.html:16
msgid "Enter serial numbers to generate multiple single build outputs"
msgstr ""

#: build/templates/build/cancel.html:5
msgid "Are you sure you wish to cancel this build?"
msgstr ""

#: build/templates/build/complete.html:8
msgid "Build Order is complete"
msgstr ""

#: build/templates/build/complete.html:12
msgid "Build Order is incomplete"
msgstr ""

#: build/templates/build/complete.html:15
msgid "Incompleted build outputs remain"
msgstr ""

#: build/templates/build/complete.html:18
msgid "Required build quantity has not been completed"
msgstr ""

#: build/templates/build/complete.html:21
msgid "Required stock has not been fully allocated"
msgstr ""

#: build/templates/build/complete_output.html:10
msgid "Stock allocation is complete for this output"
msgstr ""

#: build/templates/build/complete_output.html:14
msgid "Stock allocation is incomplete"
msgstr ""

#: build/templates/build/complete_output.html:20
msgid "tracked parts have not been fully allocated"
msgstr ""

#: build/templates/build/complete_output.html:41
msgid "The following items will be created"
msgstr ""

#: build/templates/build/detail.html:38
msgid "Stock Source"
msgstr ""

#: build/templates/build/detail.html:43
msgid "Stock can be taken from any available location."
msgstr ""

#: build/templates/build/detail.html:49 order/models.py:802 stock/forms.py:134
#: templates/js/translated/order.js:431 templates/js/translated/order.js:939
msgid "Destination"
msgstr ""

#: build/templates/build/detail.html:56
msgid "Destination location not specified"
msgstr ""

#: build/templates/build/detail.html:73
#: stock/templates/stock/item_base.html:317
#: templates/js/translated/stock.js:910 templates/js/translated/stock.js:1852
#: templates/js/translated/table_filters.js:129
#: templates/js/translated/table_filters.js:211
msgid "Batch"
msgstr ""

#: build/templates/build/detail.html:119
#: order/templates/order/order_base.html:111
#: order/templates/order/sales_order_base.html:118
#: templates/js/translated/build.js:1259
msgid "Created"
msgstr ""

#: build/templates/build/detail.html:130
msgid "No target date set"
msgstr ""

#: build/templates/build/detail.html:135 templates/js/translated/build.js:1237
#: templates/js/translated/table_filters.js:282
msgid "Completed"
msgstr ""

#: build/templates/build/detail.html:139
msgid "Build not complete"
msgstr ""

#: build/templates/build/detail.html:150 build/templates/build/navbar.html:35
msgid "Child Build Orders"
msgstr ""

#: build/templates/build/detail.html:166
msgid "Allocate Stock to Build"
msgstr ""

#: build/templates/build/detail.html:172
msgid "Allocate stock to build"
msgstr ""

#: build/templates/build/detail.html:173 build/templates/build/navbar.html:20
#: build/templates/build/navbar.html:23
msgid "Allocate Stock"
msgstr ""

#: build/templates/build/detail.html:175 templates/js/translated/build.js:817
msgid "Unallocate stock"
msgstr ""

#: build/templates/build/detail.html:176 build/views.py:257
msgid "Unallocate Stock"
msgstr ""

#: build/templates/build/detail.html:179
msgid "Order required parts"
msgstr ""

#: build/templates/build/detail.html:180
#: company/templates/company/detail.html:32
#: company/templates/company/detail.html:72 order/views.py:509
#: part/templates/part/category.html:140
msgid "Order Parts"
msgstr ""

#: build/templates/build/detail.html:186
msgid "Untracked stock has been fully allocated for this Build Order"
msgstr ""

#: build/templates/build/detail.html:190
msgid "Untracked stock has not been fully allocated for this Build Order"
msgstr ""

#: build/templates/build/detail.html:197
msgid "Allocate selected items"
msgstr ""

#: build/templates/build/detail.html:209
msgid "This Build Order does not have any associated untracked BOM items"
msgstr ""

#: build/templates/build/detail.html:218
msgid "Incomplete Build Outputs"
msgstr ""

#: build/templates/build/detail.html:223
msgid "Create new build output"
msgstr ""

#: build/templates/build/detail.html:224
msgid "Create New Output"
msgstr ""

#: build/templates/build/detail.html:237
msgid "Create a new build output"
msgstr ""

#: build/templates/build/detail.html:238
msgid "No incomplete build outputs remain."
msgstr ""

#: build/templates/build/detail.html:239
msgid "Create a new build output using the button above"
msgstr ""

#: build/templates/build/detail.html:247
msgid "Completed Build Outputs"
msgstr ""

#: build/templates/build/detail.html:258 build/templates/build/navbar.html:42
#: build/templates/build/navbar.html:45 order/templates/order/po_navbar.html:35
#: order/templates/order/sales_order_detail.html:43
#: order/templates/order/so_navbar.html:29 part/templates/part/detail.html:173
#: part/templates/part/navbar.html:114 part/templates/part/navbar.html:117
#: stock/templates/stock/item.html:88 stock/templates/stock/navbar.html:47
#: stock/templates/stock/navbar.html:50
msgid "Attachments"
msgstr ""

#: build/templates/build/detail.html:269
msgid "Build Notes"
msgstr ""

#: build/templates/build/detail.html:273 build/templates/build/detail.html:414
#: company/templates/company/detail.html:169
#: company/templates/company/detail.html:196
#: order/templates/order/purchase_order_detail.html:71
#: order/templates/order/purchase_order_detail.html:104
#: order/templates/order/sales_order_detail.html:58
#: order/templates/order/sales_order_detail.html:85
#: part/templates/part/detail.html:109 stock/templates/stock/item.html:103
#: stock/templates/stock/item.html:188
msgid "Edit Notes"
msgstr ""

#: build/templates/build/detail.html:373
#: order/templates/order/po_attachments.html:79
#: order/templates/order/purchase_order_detail.html:166
#: order/templates/order/sales_order_detail.html:146
#: part/templates/part/detail.html:891 stock/templates/stock/item.html:253
#: templates/attachment_table.html:6
msgid "Add Attachment"
msgstr ""

#: build/templates/build/detail.html:392
#: order/templates/order/po_attachments.html:51
#: order/templates/order/purchase_order_detail.html:138
#: order/templates/order/sales_order_detail.html:119
#: part/templates/part/detail.html:845 stock/templates/stock/item.html:221
msgid "Edit Attachment"
msgstr ""

#: build/templates/build/detail.html:399
#: order/templates/order/po_attachments.html:58
#: order/templates/order/purchase_order_detail.html:145
#: order/templates/order/sales_order_detail.html:125
#: part/templates/part/detail.html:854 stock/templates/stock/item.html:230
#: templates/js/translated/order.js:1230
msgid "Confirm Delete Operation"
msgstr ""

#: build/templates/build/detail.html:400
#: order/templates/order/po_attachments.html:59
#: order/templates/order/purchase_order_detail.html:146
#: order/templates/order/sales_order_detail.html:126
#: part/templates/part/detail.html:855 stock/templates/stock/item.html:231
msgid "Delete Attachment"
msgstr ""

#: build/templates/build/detail.html:443
msgid "Allocation Complete"
msgstr ""

#: build/templates/build/detail.html:444
msgid "All untracked stock items have been allocated"
msgstr ""

#: build/templates/build/edit_build_item.html:7
msgid "Alter the quantity of stock allocated to the build output"
msgstr ""

#: build/templates/build/index.html:28
msgid "New Build Order"
msgstr ""

#: build/templates/build/index.html:37 build/templates/build/index.html:38
msgid "Print Build Orders"
msgstr ""

#: build/templates/build/index.html:43
#: order/templates/order/purchase_orders.html:27
#: order/templates/order/sales_orders.html:27
msgid "Display calendar view"
msgstr ""

#: build/templates/build/index.html:46
#: order/templates/order/purchase_orders.html:30
#: order/templates/order/sales_orders.html:30
msgid "Display list view"
msgstr ""

#: build/templates/build/navbar.html:12
msgid "Build Order Details"
msgstr ""

#: build/templates/build/navbar.html:15 order/templates/order/po_navbar.html:15
#: templates/js/translated/stock.js:1534
msgid "Details"
msgstr ""

#: build/templates/build/navbar.html:28 build/templates/build/navbar.html:31
msgid "Build Outputs"
msgstr ""

#: build/templates/build/navbar.html:38
msgid "Child Builds"
msgstr ""

#: build/templates/build/navbar.html:49
msgid "Build Order Notes"
msgstr ""

#: build/templates/build/unallocate.html:10
msgid "Are you sure you wish to unallocate all stock for this build?"
msgstr ""

#: build/templates/build/unallocate.html:12
msgid "All incomplete stock allocations will be removed from the build"
msgstr ""

#: build/views.py:76
msgid "Build was cancelled"
msgstr ""

#: build/views.py:88
msgid "Create Build Output"
msgstr ""

#: build/views.py:106
msgid "Maximum output quantity is "
msgstr ""

#: build/views.py:122 stock/views.py:1366
msgid "Serial numbers already exist"
msgstr ""

#: build/views.py:131
msgid "Serial numbers required for trackable build output"
msgstr ""

#: build/views.py:197
msgid "Delete Build Output"
msgstr ""

#: build/views.py:218 build/views.py:308
msgid "Confirm unallocation of build stock"
msgstr ""

#: build/views.py:219 build/views.py:309 stock/views.py:381
msgid "Check the confirmation box"
msgstr ""

#: build/views.py:231
msgid "Build output does not match build"
msgstr ""

#: build/views.py:233 build/views.py:434
msgid "Build output must be specified"
msgstr ""

#: build/views.py:245
msgid "Build output deleted"
msgstr ""

#: build/views.py:343
msgid "Complete Build Order"
msgstr ""

#: build/views.py:349
msgid "Build order cannot be completed - incomplete outputs remain"
msgstr ""

#: build/views.py:360
msgid "Completed build order"
msgstr ""

#: build/views.py:376
msgid "Complete Build Output"
msgstr ""

#: build/views.py:418
msgid "Invalid stock status value selected"
msgstr ""

#: build/views.py:425
msgid "Quantity to complete cannot exceed build output quantity"
msgstr ""

#: build/views.py:431
msgid "Confirm completion of incomplete build"
msgstr ""

#: build/views.py:530
msgid "Build output completed"
msgstr ""

#: build/views.py:567
msgid "Delete Build Order"
msgstr ""

#: common/files.py:67
msgid "Unsupported file format: {ext.upper()}"
msgstr ""

#: common/files.py:69
msgid "Error reading file (invalid encoding)"
msgstr ""

#: common/files.py:74
msgid "Error reading file (invalid format)"
msgstr ""

#: common/files.py:76
msgid "Error reading file (incorrect dimension)"
msgstr ""

#: common/files.py:78
msgid "Error reading file (data could be corrupted)"
msgstr ""

#: common/forms.py:34 templates/js/translated/attachment.js:54
msgid "File"
msgstr ""

#: common/forms.py:35
msgid "Select file to upload"
msgstr ""

#: common/forms.py:50
msgid "{name.title()} File"
msgstr ""

#: common/forms.py:51
#, python-brace-format
msgid "Select {name} file to upload"
msgstr ""

#: common/models.py:308 common/models.py:887 common/models.py:1048
msgid "Settings key (must be unique - case insensitive"
msgstr ""

#: common/models.py:310
msgid "Settings value"
msgstr ""

#: common/models.py:345
msgid "Must be an integer value"
msgstr ""

#: common/models.py:368
msgid "Value must be a boolean value"
msgstr ""

#: common/models.py:379
msgid "Value must be an integer value"
msgstr ""

#: common/models.py:402
msgid "Key string must be unique"
msgstr ""

#: common/models.py:509
msgid "InvenTree Instance Name"
msgstr ""

#: common/models.py:511
msgid "String descriptor for the server instance"
msgstr ""

#: common/models.py:515
msgid "Use instance name"
msgstr ""

#: common/models.py:516
msgid "Use the instance name in the title-bar"
msgstr ""

#: common/models.py:522 company/models.py:100 company/models.py:101
msgid "Company name"
msgstr ""

#: common/models.py:523
msgid "Internal company name"
msgstr ""

#: common/models.py:528
msgid "Base URL"
msgstr ""

#: common/models.py:529
msgid "Base URL for server instance"
msgstr ""

#: common/models.py:535
msgid "Default Currency"
msgstr ""

#: common/models.py:536
msgid "Default currency"
msgstr ""

#: common/models.py:542
msgid "Download from URL"
msgstr ""

#: common/models.py:543
msgid "Allow download of remote images and files from external URL"
msgstr ""

#: common/models.py:549
msgid "Barcode Support"
msgstr ""

#: common/models.py:550
msgid "Enable barcode scanner support"
msgstr ""

#: common/models.py:556
msgid "IPN Regex"
msgstr ""

#: common/models.py:557
msgid "Regular expression pattern for matching Part IPN"
msgstr ""

#: common/models.py:561
msgid "Allow Duplicate IPN"
msgstr ""

#: common/models.py:562
msgid "Allow multiple parts to share the same IPN"
msgstr ""

#: common/models.py:568
msgid "Allow Editing IPN"
msgstr ""

#: common/models.py:569
msgid "Allow changing the IPN value while editing a part"
msgstr ""

#: common/models.py:575
msgid "Copy Part BOM Data"
msgstr ""

#: common/models.py:576
msgid "Copy BOM data by default when duplicating a part"
msgstr ""

#: common/models.py:582
msgid "Copy Part Parameter Data"
msgstr ""

#: common/models.py:583
msgid "Copy parameter data by default when duplicating a part"
msgstr ""

#: common/models.py:589
msgid "Copy Part Test Data"
msgstr ""

#: common/models.py:590
msgid "Copy test data by default when duplicating a part"
msgstr ""

#: common/models.py:596
msgid "Copy Category Parameter Templates"
msgstr ""

#: common/models.py:597
msgid "Copy category parameter templates when creating a part"
msgstr ""

#: common/models.py:603 part/models.py:2256 report/models.py:187
#: stock/forms.py:224 templates/js/translated/table_filters.js:38
#: templates/js/translated/table_filters.js:351
msgid "Template"
msgstr ""

#: common/models.py:604
msgid "Parts are templates by default"
msgstr ""

#: common/models.py:610 part/models.py:806
#: templates/js/translated/table_filters.js:146
#: templates/js/translated/table_filters.js:363
msgid "Assembly"
msgstr ""

#: common/models.py:611
msgid "Parts can be assembled from other components by default"
msgstr ""

#: common/models.py:617 part/models.py:812
#: templates/js/translated/table_filters.js:367
msgid "Component"
msgstr ""

#: common/models.py:618
msgid "Parts can be used as sub-components by default"
msgstr ""

#: common/models.py:624 part/models.py:823
msgid "Purchaseable"
msgstr ""

#: common/models.py:625
msgid "Parts are purchaseable by default"
msgstr ""

#: common/models.py:631 part/models.py:828
#: templates/js/translated/table_filters.js:375
msgid "Salable"
msgstr ""

#: common/models.py:632
msgid "Parts are salable by default"
msgstr ""

#: common/models.py:638 part/models.py:818
#: templates/js/translated/table_filters.js:46
#: templates/js/translated/table_filters.js:379
msgid "Trackable"
msgstr ""

#: common/models.py:639
msgid "Parts are trackable by default"
msgstr ""

#: common/models.py:645 part/models.py:838
#: part/templates/part/part_base.html:66
#: templates/js/translated/table_filters.js:42
msgid "Virtual"
msgstr ""

#: common/models.py:646
msgid "Parts are virtual by default"
msgstr ""

#: common/models.py:652
msgid "Show Import in Views"
msgstr ""

#: common/models.py:653
msgid "Display the import wizard in some part views"
msgstr ""

#: common/models.py:659
msgid "Show Price in Forms"
msgstr ""

#: common/models.py:660
msgid "Display part price in some forms"
msgstr ""

#: common/models.py:671
msgid "Show Price in BOM"
msgstr ""

#: common/models.py:672
msgid "Include pricing information in BOM tables"
msgstr ""

#: common/models.py:678
msgid "Show related parts"
msgstr ""

#: common/models.py:679
msgid "Display related parts for a part"
msgstr ""

#: common/models.py:685
msgid "Create initial stock"
msgstr ""

#: common/models.py:686
msgid "Create initial stock on part creation"
msgstr ""

#: common/models.py:692
msgid "Internal Prices"
msgstr ""

#: common/models.py:693
msgid "Enable internal prices for parts"
msgstr ""

#: common/models.py:699
msgid "Internal Price as BOM-Price"
msgstr ""

#: common/models.py:700
msgid "Use the internal price (if set) in BOM-price calculations"
msgstr ""

#: common/models.py:706 templates/stats.html:25
msgid "Debug Mode"
msgstr ""

#: common/models.py:707
msgid "Generate reports in debug mode (HTML output)"
msgstr ""

#: common/models.py:713
msgid "Page Size"
msgstr ""

#: common/models.py:714
msgid "Default page size for PDF reports"
msgstr ""

#: common/models.py:724
msgid "Test Reports"
msgstr ""

#: common/models.py:725
msgid "Enable generation of test reports"
msgstr ""

#: common/models.py:731
msgid "Stock Expiry"
msgstr ""

#: common/models.py:732
msgid "Enable stock expiry functionality"
msgstr ""

#: common/models.py:738
msgid "Sell Expired Stock"
msgstr ""

#: common/models.py:739
msgid "Allow sale of expired stock"
msgstr ""

#: common/models.py:745
msgid "Stock Stale Time"
msgstr ""

#: common/models.py:746
msgid "Number of days stock items are considered stale before expiring"
msgstr ""

#: common/models.py:748
msgid "days"
msgstr ""

#: common/models.py:753
msgid "Build Expired Stock"
msgstr ""

#: common/models.py:754
msgid "Allow building with expired stock"
msgstr ""

#: common/models.py:760
msgid "Stock Ownership Control"
msgstr ""

#: common/models.py:761
msgid "Enable ownership control over stock locations and items"
msgstr ""

#: common/models.py:767
msgid "Group by Part"
msgstr ""

#: common/models.py:768
msgid "Group stock items by part reference in table views"
msgstr ""

#: common/models.py:774
msgid "Build Order Reference Prefix"
msgstr ""

#: common/models.py:775
msgid "Prefix value for build order reference"
msgstr ""

#: common/models.py:780
msgid "Build Order Reference Regex"
msgstr ""

#: common/models.py:781
msgid "Regular expression pattern for matching build order reference"
msgstr ""

#: common/models.py:785
msgid "Sales Order Reference Prefix"
msgstr ""

#: common/models.py:786
msgid "Prefix value for sales order reference"
msgstr ""

#: common/models.py:791
msgid "Purchase Order Reference Prefix"
msgstr ""

#: common/models.py:792
msgid "Prefix value for purchase order reference"
msgstr ""

#: common/models.py:798
msgid "Enable build"
msgstr ""

#: common/models.py:799
msgid "Enable build functionality in InvenTree interface"
msgstr ""

#: common/models.py:804
msgid "Enable buy"
msgstr ""

#: common/models.py:805
msgid "Enable buy functionality in InvenTree interface"
msgstr ""

#: common/models.py:810
msgid "Enable sell"
msgstr ""

#: common/models.py:811
msgid "Enable sell functionality in InvenTree interface"
msgstr ""

#: common/models.py:816
msgid "Enable stock"
msgstr ""

#: common/models.py:817
msgid "Enable stock functionality in InvenTree interface"
msgstr ""

#: common/models.py:822
msgid "Enable SO"
msgstr ""

#: common/models.py:823
msgid "Enable SO functionality in InvenTree interface"
msgstr ""

#: common/models.py:828
msgid "Enable PO"
msgstr ""

#: common/models.py:829
msgid "Enable PO functionality in InvenTree interface"
msgstr ""

#: common/models.py:836
<<<<<<< HEAD
#, fuzzy
#| msgid "Enter password"
msgid "Enable password forgot"
msgstr "Inserire la password"
=======
msgid "Enable password forgot"
msgstr ""
>>>>>>> 62ce278f

#: common/models.py:837
msgid "Enable password forgot function on the login-pages"
msgstr ""

#: common/models.py:842
msgid "Enable registration"
msgstr ""

#: common/models.py:843
msgid "Enable self-registration for users on the login-pages"
msgstr ""

#: common/models.py:848
msgid "Enable SSO"
msgstr ""

#: common/models.py:849
msgid "Enable SSO on the login-pages"
msgstr ""

#: common/models.py:854
msgid "E-Mail required"
msgstr ""

#: common/models.py:855
msgid "Require user to supply mail on signup"
msgstr ""

#: common/models.py:860
msgid "Auto-fill SSO users"
msgstr ""

#: common/models.py:861
msgid "Automatically fill out user-details from SSO account-data"
msgstr ""

#: common/models.py:866
msgid "Mail twice"
msgstr ""

#: common/models.py:867
msgid "On signup ask users twice for their mail"
msgstr ""

#: common/models.py:872
msgid "Password twice"
msgstr ""

#: common/models.py:873
msgid "On signup ask users twice for their password"
msgstr ""

#: common/models.py:898
msgid "Show starred parts"
msgstr ""

#: common/models.py:899
msgid "Show starred parts on the homepage"
msgstr ""

#: common/models.py:904
msgid "Show latest parts"
msgstr ""

#: common/models.py:905
msgid "Show latest parts on the homepage"
msgstr ""

#: common/models.py:910
msgid "Recent Part Count"
msgstr ""

#: common/models.py:911
msgid "Number of recent parts to display on index page"
msgstr ""

#: common/models.py:917
msgid "Show unvalidated BOMs"
msgstr ""

#: common/models.py:918
msgid "Show BOMs that await validation on the homepage"
msgstr ""

#: common/models.py:923
msgid "Show recent stock changes"
msgstr ""

#: common/models.py:924
msgid "Show recently changed stock items on the homepage"
msgstr ""

#: common/models.py:929
msgid "Recent Stock Count"
msgstr ""

#: common/models.py:930
msgid "Number of recent stock items to display on index page"
msgstr ""

#: common/models.py:935
msgid "Show low stock"
msgstr ""

#: common/models.py:936
msgid "Show low stock items on the homepage"
msgstr ""

#: common/models.py:941
msgid "Show depleted stock"
msgstr ""

#: common/models.py:942
msgid "Show depleted stock items on the homepage"
msgstr ""

#: common/models.py:947
msgid "Show needed stock"
msgstr ""

#: common/models.py:948
msgid "Show stock items needed for builds on the homepage"
msgstr ""

#: common/models.py:953
msgid "Show expired stock"
msgstr ""

#: common/models.py:954
msgid "Show expired stock items on the homepage"
msgstr ""

#: common/models.py:959
msgid "Show stale stock"
msgstr ""

#: common/models.py:960
msgid "Show stale stock items on the homepage"
msgstr ""

#: common/models.py:965
msgid "Show pending builds"
msgstr ""

#: common/models.py:966
msgid "Show pending builds on the homepage"
msgstr ""

#: common/models.py:971
msgid "Show overdue builds"
msgstr ""

#: common/models.py:972
msgid "Show overdue builds on the homepage"
msgstr ""

#: common/models.py:977
msgid "Show outstanding POs"
msgstr ""

#: common/models.py:978
msgid "Show outstanding POs on the homepage"
msgstr ""

#: common/models.py:983
msgid "Show overdue POs"
msgstr ""

#: common/models.py:984
msgid "Show overdue POs on the homepage"
msgstr ""

#: common/models.py:989
msgid "Show outstanding SOs"
msgstr ""

#: common/models.py:990
msgid "Show outstanding SOs on the homepage"
msgstr ""

#: common/models.py:995
msgid "Show overdue SOs"
msgstr ""

#: common/models.py:996
msgid "Show overdue SOs on the homepage"
msgstr ""

#: common/models.py:1002
msgid "Inline label display"
msgstr ""

#: common/models.py:1003
msgid "Display PDF labels in the browser, instead of downloading as a file"
msgstr ""

#: common/models.py:1009
msgid "Inline report display"
msgstr ""

#: common/models.py:1010
msgid "Display PDF reports in the browser, instead of downloading as a file"
msgstr ""

#: common/models.py:1016
msgid "Search Preview Results"
msgstr ""

#: common/models.py:1017
msgid "Number of results to show in search preview window"
msgstr ""

#: common/models.py:1023
msgid "Show Quantity in Forms"
msgstr ""

#: common/models.py:1024
msgid "Display available part quantity in some forms"
msgstr ""

#: common/models.py:1030
msgid "Escape Key Closes Forms"
msgstr ""

#: common/models.py:1031
msgid "Use the escape key to close modal forms"
msgstr ""

#: common/models.py:1088 company/forms.py:43
msgid "Price break quantity"
msgstr ""

#: common/models.py:1095 company/templates/company/supplier_part.html:231
#: templates/js/translated/part.js:1369
msgid "Price"
msgstr ""

#: common/models.py:1096
msgid "Unit price at specified quantity"
msgstr ""

#: common/models.py:1189
msgid "Default"
msgstr ""

#: common/templates/common/edit_setting.html:11
msgid "Current value"
msgstr ""

#: common/views.py:33
msgid "Change Setting"
msgstr ""

#: common/views.py:119
msgid "Supplied value is not allowed"
msgstr ""

#: common/views.py:128
msgid "Supplied value must be a boolean"
msgstr ""

#: common/views.py:138
msgid "Change User Setting"
msgstr ""

#: common/views.py:213 order/templates/order/order_wizard/po_upload.html:42
#: order/templates/order/po_navbar.html:19
#: order/templates/order/po_navbar.html:22
#: order/templates/order/purchase_order_detail.html:27 order/views.py:289
#: part/templates/part/bom_upload/upload_file.html:65
#: part/templates/part/import_wizard/part_upload.html:45 part/views.py:268
#: part/views.py:882
msgid "Upload File"
msgstr ""

#: common/views.py:214 order/templates/order/order_wizard/match_fields.html:52
#: order/views.py:290 part/templates/part/bom_upload/match_fields.html:52
#: part/templates/part/import_wizard/ajax_match_fields.html:45
#: part/templates/part/import_wizard/match_fields.html:52 part/views.py:269
#: part/views.py:883
msgid "Match Fields"
msgstr ""

#: common/views.py:215
msgid "Match Items"
msgstr ""

#: common/views.py:560
msgid "Fields matching failed"
msgstr ""

#: common/views.py:615
msgid "Parts imported"
msgstr ""

#: common/views.py:637 order/templates/order/order_wizard/match_fields.html:27
#: order/templates/order/order_wizard/match_parts.html:19
#: order/templates/order/order_wizard/po_upload.html:40
#: part/templates/part/bom_upload/match_fields.html:27
#: part/templates/part/bom_upload/match_parts.html:19
#: part/templates/part/bom_upload/upload_file.html:63
#: part/templates/part/import_wizard/match_fields.html:27
#: part/templates/part/import_wizard/match_references.html:19
#: part/templates/part/import_wizard/part_upload.html:43
msgid "Previous Step"
msgstr ""

#: company/forms.py:24 part/forms.py:46
msgid "URL"
msgstr ""

#: company/forms.py:25 part/forms.py:47
msgid "Image URL"
msgstr ""

#: company/models.py:105
msgid "Company description"
msgstr ""

#: company/models.py:106
msgid "Description of the company"
msgstr ""

#: company/models.py:112 company/templates/company/company_base.html:70
#: templates/js/translated/company.js:348
msgid "Website"
msgstr ""

#: company/models.py:113
msgid "Company website URL"
msgstr ""

#: company/models.py:117 company/templates/company/company_base.html:88
msgid "Address"
msgstr ""

#: company/models.py:118
msgid "Company address"
msgstr ""

#: company/models.py:121
msgid "Phone number"
msgstr ""

#: company/models.py:122
msgid "Contact phone number"
msgstr ""

#: company/models.py:125 company/templates/company/company_base.html:102
msgid "Email"
msgstr ""

#: company/models.py:125
msgid "Contact email address"
msgstr ""

#: company/models.py:128 company/templates/company/company_base.html:109
msgid "Contact"
msgstr ""

#: company/models.py:129
msgid "Point of contact"
msgstr ""

#: company/models.py:131 company/models.py:348 company/models.py:564
#: order/models.py:160 part/models.py:715
#: report/templates/report/inventree_build_order_base.html:165
#: templates/js/translated/company.js:536
#: templates/js/translated/company.js:825 templates/js/translated/part.js:983
msgid "Link"
msgstr ""

#: company/models.py:131
msgid "Link to external company information"
msgstr ""

#: company/models.py:139 part/models.py:725
msgid "Image"
msgstr ""

#: company/models.py:144
msgid "is customer"
msgstr ""

#: company/models.py:144
msgid "Do you sell items to this company?"
msgstr ""

#: company/models.py:146
msgid "is supplier"
msgstr ""

#: company/models.py:146
msgid "Do you purchase items from this company?"
msgstr ""

#: company/models.py:148
msgid "is manufacturer"
msgstr ""

#: company/models.py:148
msgid "Does this company manufacture parts?"
msgstr ""

#: company/models.py:152 company/serializers.py:264
#: company/templates/company/company_base.html:76 stock/serializers.py:158
msgid "Currency"
msgstr ""

#: company/models.py:155
msgid "Default currency used for this company"
msgstr ""

#: company/models.py:320 company/models.py:535 stock/models.py:454
#: stock/templates/stock/item_base.html:237
msgid "Base Part"
msgstr ""

#: company/models.py:324 company/models.py:539 order/views.py:912
msgid "Select part"
msgstr ""

#: company/models.py:335 company/templates/company/company_base.html:116
#: company/templates/company/manufacturer_part.html:89
#: company/templates/company/supplier_part.html:98 part/bom.py:170
#: part/bom.py:247 stock/templates/stock/item_base.html:366
#: templates/js/translated/company.js:332
#: templates/js/translated/company.js:513
#: templates/js/translated/company.js:796 templates/js/translated/part.js:227
msgid "Manufacturer"
msgstr ""

#: company/models.py:336 templates/js/translated/part.js:228
msgid "Select manufacturer"
msgstr ""

#: company/models.py:342 company/templates/company/manufacturer_part.html:93
#: company/templates/company/supplier_part.html:106 part/bom.py:171
#: part/bom.py:248 templates/js/translated/company.js:529
#: templates/js/translated/company.js:814 templates/js/translated/order.js:851
#: templates/js/translated/part.js:238
msgid "MPN"
msgstr ""

#: company/models.py:343 templates/js/translated/part.js:239
msgid "Manufacturer Part Number"
msgstr ""

#: company/models.py:349
msgid "URL for external manufacturer part link"
msgstr ""

#: company/models.py:355
msgid "Manufacturer part description"
msgstr ""

#: company/models.py:409 company/models.py:558
#: company/templates/company/manufacturer_part.html:6
#: company/templates/company/manufacturer_part.html:23
#: stock/templates/stock/item_base.html:376
msgid "Manufacturer Part"
msgstr ""

#: company/models.py:416
msgid "Parameter name"
msgstr ""

#: company/models.py:422
#: report/templates/report/inventree_test_report_base.html:90
#: stock/models.py:1816 templates/InvenTree/settings/header.html:8
#: templates/js/translated/company.js:643 templates/js/translated/part.js:623
#: templates/js/translated/stock.js:555
msgid "Value"
msgstr ""

#: company/models.py:423
msgid "Parameter value"
msgstr ""

#: company/models.py:429 part/models.py:800 part/models.py:2224
#: templates/js/translated/company.js:649 templates/js/translated/part.js:629
msgid "Units"
msgstr ""

#: company/models.py:430
msgid "Parameter units"
msgstr ""

#: company/models.py:502
msgid "Linked manufacturer part must reference the same base part"
msgstr ""

#: company/models.py:545 company/templates/company/company_base.html:121
#: company/templates/company/supplier_part.html:88 order/models.py:260
#: order/templates/order/order_base.html:92
#: order/templates/order/order_wizard/select_pos.html:30 part/bom.py:175
#: part/bom.py:292 stock/templates/stock/item_base.html:383
#: templates/js/translated/company.js:336
#: templates/js/translated/company.js:770 templates/js/translated/order.js:659
#: templates/js/translated/part.js:208
msgid "Supplier"
msgstr ""

#: company/models.py:546 templates/js/translated/part.js:209
msgid "Select supplier"
msgstr ""

#: company/models.py:551 company/templates/company/supplier_part.html:92
#: part/bom.py:176 part/bom.py:293 templates/js/translated/order.js:838
#: templates/js/translated/part.js:219
msgid "SKU"
msgstr ""

#: company/models.py:552 templates/js/translated/part.js:220
msgid "Supplier stock keeping unit"
msgstr ""

#: company/models.py:559
msgid "Select manufacturer part"
msgstr ""

#: company/models.py:565
msgid "URL for external supplier part link"
msgstr ""

#: company/models.py:571
msgid "Supplier part description"
msgstr ""

#: company/models.py:576 company/templates/company/supplier_part.html:120
#: part/models.py:2389 report/templates/report/inventree_po_report.html:93
#: report/templates/report/inventree_so_report.html:93
msgid "Note"
msgstr ""

#: company/models.py:580 part/models.py:1603
msgid "base cost"
msgstr ""

#: company/models.py:580 part/models.py:1603
msgid "Minimum charge (e.g. stocking fee)"
msgstr ""

#: company/models.py:582 company/templates/company/supplier_part.html:113
#: stock/models.py:478 stock/templates/stock/item_base.html:324
#: templates/js/translated/company.js:846 templates/js/translated/stock.js:1036
msgid "Packaging"
msgstr ""

#: company/models.py:582
msgid "Part packaging"
msgstr ""

#: company/models.py:584 part/models.py:1605
msgid "multiple"
msgstr ""

#: company/models.py:584
msgid "Order multiple"
msgstr ""

#: company/serializers.py:68
msgid "Default currency used for this supplier"
msgstr ""

#: company/serializers.py:69
msgid "Currency Code"
msgstr ""

#: company/templates/company/company_base.html:9
#: company/templates/company/company_base.html:35
#: templates/InvenTree/search.html:208 templates/js/translated/company.js:321
msgid "Company"
msgstr ""

#: company/templates/company/company_base.html:25
#: part/templates/part/part_thumb.html:21
msgid "Upload new image"
msgstr ""

#: company/templates/company/company_base.html:27
#: part/templates/part/part_thumb.html:23
msgid "Download image from URL"
msgstr ""

#: company/templates/company/company_base.html:46
#: templates/js/translated/order.js:120
msgid "Create Purchase Order"
msgstr ""

#: company/templates/company/company_base.html:51
msgid "Edit company information"
msgstr ""

#: company/templates/company/company_base.html:56
#: company/templates/company/company_base.html:153
msgid "Delete Company"
msgstr ""

#: company/templates/company/company_base.html:64
msgid "Company Details"
msgstr ""

#: company/templates/company/company_base.html:81
msgid "Uses default currency"
msgstr ""

#: company/templates/company/company_base.html:95
msgid "Phone"
msgstr ""

#: company/templates/company/company_base.html:126 order/models.py:558
#: order/templates/order/sales_order_base.html:99 stock/models.py:496
#: stock/models.py:497 stock/templates/stock/item_base.html:276
#: templates/js/translated/company.js:328 templates/js/translated/order.js:1038
#: templates/js/translated/stock.js:1587
msgid "Customer"
msgstr ""

#: company/templates/company/company_base.html:199
#: part/templates/part/part_base.html:424
msgid "Upload Image"
msgstr ""

#: company/templates/company/detail.html:14
#: company/templates/company/manufacturer_part_navbar.html:18
#: templates/InvenTree/search.html:150
msgid "Supplier Parts"
msgstr ""

#: company/templates/company/detail.html:22
#: order/templates/order/order_wizard/select_parts.html:44
msgid "Create new supplier part"
msgstr ""

#: company/templates/company/detail.html:23
#: company/templates/company/manufacturer_part.html:109
#: part/templates/part/detail.html:289
msgid "New Supplier Part"
msgstr ""

#: company/templates/company/detail.html:27
#: company/templates/company/detail.html:67
#: company/templates/company/manufacturer_part.html:112
#: company/templates/company/manufacturer_part.html:136
#: part/templates/part/category.html:135 part/templates/part/detail.html:292
#: part/templates/part/detail.html:315
msgid "Options"
msgstr ""

#: company/templates/company/detail.html:32
#: company/templates/company/detail.html:72
#: part/templates/part/category.html:140
msgid "Order parts"
msgstr ""

#: company/templates/company/detail.html:35
#: company/templates/company/detail.html:75
msgid "Delete parts"
msgstr ""

#: company/templates/company/detail.html:35
#: company/templates/company/detail.html:75
msgid "Delete Parts"
msgstr ""

#: company/templates/company/detail.html:54 templates/InvenTree/search.html:135
msgid "Manufacturer Parts"
msgstr ""

#: company/templates/company/detail.html:62
msgid "Create new manufacturer part"
msgstr ""

#: company/templates/company/detail.html:63 part/templates/part/detail.html:312
msgid "New Manufacturer Part"
msgstr ""

#: company/templates/company/detail.html:93
msgid "Supplier Stock"
msgstr ""

#: company/templates/company/detail.html:102
#: company/templates/company/navbar.html:46
#: company/templates/company/navbar.html:49
#: order/templates/order/purchase_orders.html:8
#: order/templates/order/purchase_orders.html:13
#: part/templates/part/detail.html:50 part/templates/part/navbar.html:82
#: part/templates/part/navbar.html:85 templates/InvenTree/index.html:260
#: templates/InvenTree/search.html:229
#: templates/InvenTree/settings/navbar.html:119
#: templates/InvenTree/settings/navbar.html:121 templates/navbar.html:44
#: users/models.py:45
msgid "Purchase Orders"
msgstr ""

#: company/templates/company/detail.html:108
#: order/templates/order/purchase_orders.html:20
msgid "Create new purchase order"
msgstr ""

#: company/templates/company/detail.html:109
#: order/templates/order/purchase_orders.html:21
msgid "New Purchase Order"
msgstr ""

#: company/templates/company/detail.html:124
#: company/templates/company/navbar.html:55
#: company/templates/company/navbar.html:58
#: order/templates/order/sales_orders.html:8
#: order/templates/order/sales_orders.html:13
#: part/templates/part/detail.html:71 part/templates/part/navbar.html:91
#: part/templates/part/navbar.html:94 templates/InvenTree/index.html:291
#: templates/InvenTree/search.html:249
#: templates/InvenTree/settings/navbar.html:125
#: templates/InvenTree/settings/navbar.html:127 templates/navbar.html:55
#: users/models.py:46
msgid "Sales Orders"
msgstr ""

#: company/templates/company/detail.html:130
#: order/templates/order/sales_orders.html:20
msgid "Create new sales order"
msgstr ""

#: company/templates/company/detail.html:131
#: order/templates/order/sales_orders.html:21
msgid "New Sales Order"
msgstr ""

#: company/templates/company/detail.html:147
#: company/templates/company/navbar.html:61
#: company/templates/company/navbar.html:64
#: templates/js/translated/build.js:622
msgid "Assigned Stock"
msgstr ""

#: company/templates/company/detail.html:165
msgid "Company Notes"
msgstr ""

#: company/templates/company/detail.html:364
#: company/templates/company/manufacturer_part.html:200
#: part/templates/part/detail.html:357
msgid "Delete Supplier Parts?"
msgstr ""

#: company/templates/company/detail.html:365
#: company/templates/company/manufacturer_part.html:201
#: part/templates/part/detail.html:358
msgid "All selected supplier parts will be deleted"
msgstr ""

#: company/templates/company/index.html:8
msgid "Supplier List"
msgstr ""

#: company/templates/company/manufacturer_part.html:40
#: company/templates/company/supplier_part.html:40
#: company/templates/company/supplier_part.html:146
#: part/templates/part/detail.html:55 part/templates/part/part_base.html:116
msgid "Order part"
msgstr ""

#: company/templates/company/manufacturer_part.html:45
#: templates/js/translated/company.js:561
msgid "Edit manufacturer part"
msgstr ""

#: company/templates/company/manufacturer_part.html:49
#: templates/js/translated/company.js:562
msgid "Delete manufacturer part"
msgstr ""

#: company/templates/company/manufacturer_part.html:61
msgid "Manufacturer Part Details"
msgstr ""

#: company/templates/company/manufacturer_part.html:66
#: company/templates/company/supplier_part.html:65
msgid "Internal Part"
msgstr ""

#: company/templates/company/manufacturer_part.html:103
#: company/templates/company/manufacturer_part_navbar.html:21
#: company/views.py:49 part/templates/part/navbar.html:75
#: part/templates/part/navbar.html:78 part/templates/part/prices.html:163
#: templates/InvenTree/search.html:220 templates/navbar.html:41
msgid "Suppliers"
msgstr ""

#: company/templates/company/manufacturer_part.html:114
#: part/templates/part/detail.html:294
msgid "Delete supplier parts"
msgstr ""

#: company/templates/company/manufacturer_part.html:114
#: company/templates/company/manufacturer_part.html:138
#: company/templates/company/manufacturer_part.html:239
#: part/templates/part/detail.html:214 part/templates/part/detail.html:294
#: part/templates/part/detail.html:317 templates/js/translated/company.js:424
#: templates/js/translated/helpers.js:31 users/models.py:199
msgid "Delete"
msgstr ""

#: company/templates/company/manufacturer_part.html:127
#: company/templates/company/manufacturer_part_navbar.html:11
#: company/templates/company/manufacturer_part_navbar.html:14
#: part/templates/part/category_navbar.html:38
#: part/templates/part/category_navbar.html:41
#: part/templates/part/detail.html:155 part/templates/part/navbar.html:20
#: part/templates/part/navbar.html:23
msgid "Parameters"
msgstr ""

#: company/templates/company/manufacturer_part.html:133
#: part/templates/part/detail.html:162
#: templates/InvenTree/settings/category.html:26
#: templates/InvenTree/settings/part.html:63
msgid "New Parameter"
msgstr ""

#: company/templates/company/manufacturer_part.html:138
msgid "Delete parameters"
msgstr ""

#: company/templates/company/manufacturer_part.html:176
#: part/templates/part/detail.html:805
msgid "Add Parameter"
msgstr ""

#: company/templates/company/manufacturer_part.html:224
msgid "Selected parameters will be deleted"
msgstr ""

#: company/templates/company/manufacturer_part.html:236
msgid "Delete Parameters"
msgstr ""

#: company/templates/company/manufacturer_part_navbar.html:26
msgid "Manufacturer Part Stock"
msgstr ""

#: company/templates/company/manufacturer_part_navbar.html:29
#: company/templates/company/navbar.html:39
#: company/templates/company/supplier_part_navbar.html:15
#: part/templates/part/navbar.html:38 stock/api.py:52
#: stock/templates/stock/loc_link.html:7 stock/templates/stock/location.html:36
#: stock/templates/stock/stock_app_base.html:10
#: templates/InvenTree/index.html:150 templates/InvenTree/search.html:182
#: templates/InvenTree/settings/navbar.html:107
#: templates/InvenTree/settings/navbar.html:109
#: templates/js/translated/part.js:540 templates/js/translated/part.js:769
#: templates/js/translated/part.js:945 templates/js/translated/stock.js:182
#: templates/js/translated/stock.js:829 templates/navbar.html:32
msgid "Stock"
msgstr ""

#: company/templates/company/manufacturer_part_navbar.html:33
msgid "Manufacturer Part Orders"
msgstr ""

#: company/templates/company/manufacturer_part_navbar.html:36
#: company/templates/company/supplier_part_navbar.html:22
msgid "Orders"
msgstr ""

#: company/templates/company/navbar.html:17
#: company/templates/company/navbar.html:20
msgid "Manufactured Parts"
msgstr ""

#: company/templates/company/navbar.html:26
#: company/templates/company/navbar.html:29
msgid "Supplied Parts"
msgstr ""

#: company/templates/company/navbar.html:36 part/templates/part/navbar.html:35
#: stock/templates/stock/location.html:119
#: stock/templates/stock/location.html:134
#: stock/templates/stock/location.html:148
#: stock/templates/stock/location_navbar.html:18
#: stock/templates/stock/location_navbar.html:21
#: templates/InvenTree/search.html:184 templates/js/translated/stock.js:1486
#: templates/stats.html:93 templates/stats.html:102 users/models.py:43
msgid "Stock Items"
msgstr ""

#: company/templates/company/supplier_part.html:7
#: company/templates/company/supplier_part.html:24 stock/models.py:463
#: stock/templates/stock/item_base.html:388
#: templates/js/translated/company.js:786 templates/js/translated/stock.js:993
msgid "Supplier Part"
msgstr ""

#: company/templates/company/supplier_part.html:44
#: templates/js/translated/company.js:859
msgid "Edit supplier part"
msgstr ""

#: company/templates/company/supplier_part.html:48
#: templates/js/translated/company.js:860
msgid "Delete supplier part"
msgstr ""

#: company/templates/company/supplier_part.html:60
msgid "Supplier Part Details"
msgstr ""

#: company/templates/company/supplier_part.html:131
#: company/templates/company/supplier_part_navbar.html:12
msgid "Supplier Part Stock"
msgstr ""

#: company/templates/company/supplier_part.html:140
#: company/templates/company/supplier_part_navbar.html:19
msgid "Supplier Part Orders"
msgstr ""

#: company/templates/company/supplier_part.html:147
#: part/templates/part/detail.html:56
msgid "Order Part"
msgstr ""

#: company/templates/company/supplier_part.html:158
#: part/templates/part/navbar.html:67 part/templates/part/prices.html:7
msgid "Pricing Information"
msgstr ""

#: company/templates/company/supplier_part.html:164
#: company/templates/company/supplier_part.html:265
#: part/templates/part/prices.html:271 part/views.py:1730
msgid "Add Price Break"
msgstr ""

#: company/templates/company/supplier_part.html:185
msgid "No price break information found"
msgstr ""

#: company/templates/company/supplier_part.html:199 part/views.py:1792
msgid "Delete Price Break"
msgstr ""

#: company/templates/company/supplier_part.html:213 part/views.py:1778
msgid "Edit Price Break"
msgstr ""

#: company/templates/company/supplier_part.html:238
msgid "Edit price break"
msgstr ""

#: company/templates/company/supplier_part.html:239
msgid "Delete price break"
msgstr ""

#: company/templates/company/supplier_part_navbar.html:26
msgid "Supplier Part Pricing"
msgstr ""

#: company/templates/company/supplier_part_navbar.html:29
msgid "Pricing"
msgstr ""

#: company/views.py:50
msgid "New Supplier"
msgstr ""

#: company/views.py:55 part/templates/part/prices.html:167
#: templates/InvenTree/search.html:210 templates/navbar.html:42
msgid "Manufacturers"
msgstr ""

#: company/views.py:56
msgid "New Manufacturer"
msgstr ""

#: company/views.py:61 templates/InvenTree/search.html:240
#: templates/navbar.html:53
msgid "Customers"
msgstr ""

#: company/views.py:62
msgid "New Customer"
msgstr ""

#: company/views.py:69
msgid "Companies"
msgstr ""

#: company/views.py:70
msgid "New Company"
msgstr ""

#: company/views.py:129 part/views.py:608
msgid "Download Image"
msgstr ""

#: company/views.py:158 part/views.py:640
msgid "Image size exceeds maximum allowable size for download"
msgstr ""

#: company/views.py:165 part/views.py:647
#, python-brace-format
msgid "Invalid response: {code}"
msgstr ""

#: company/views.py:174 part/views.py:656
msgid "Supplied URL is not a valid image file"
msgstr ""

#: label/api.py:57 report/api.py:201
msgid "No valid objects provided to template"
msgstr ""

#: label/models.py:113
msgid "Label name"
msgstr ""

#: label/models.py:120
msgid "Label description"
msgstr ""

#: label/models.py:127 stock/forms.py:167
msgid "Label"
msgstr ""

#: label/models.py:128
msgid "Label template file"
msgstr ""

#: label/models.py:134 report/models.py:298
msgid "Enabled"
msgstr ""

#: label/models.py:135
msgid "Label template is enabled"
msgstr ""

#: label/models.py:140
msgid "Width [mm]"
msgstr ""

#: label/models.py:141
msgid "Label width, specified in mm"
msgstr ""

#: label/models.py:147
msgid "Height [mm]"
msgstr ""

#: label/models.py:148
msgid "Label height, specified in mm"
msgstr ""

#: label/models.py:154 report/models.py:291
msgid "Filename Pattern"
msgstr ""

#: label/models.py:155
msgid "Pattern for generating label filenames"
msgstr ""

#: label/models.py:258
msgid "Query filters (comma-separated list of key=value pairs),"
msgstr ""

#: label/models.py:259 label/models.py:319 label/models.py:366
#: report/models.py:322 report/models.py:457 report/models.py:495
msgid "Filters"
msgstr ""

#: label/models.py:318
msgid "Query filters (comma-separated list of key=value pairs"
msgstr ""

#: label/models.py:365
msgid "Part query filters (comma-separated value of key=value pairs)"
msgstr ""

#: order/api.py:250
msgid "Matching purchase order does not exist"
msgstr ""

#: order/forms.py:27 order/templates/order/order_base.html:50
msgid "Place order"
msgstr ""

#: order/forms.py:38 order/templates/order/order_base.html:57
msgid "Mark order as complete"
msgstr ""

#: order/forms.py:49 order/forms.py:60 order/templates/order/order_base.html:62
#: order/templates/order/sales_order_base.html:64
msgid "Cancel order"
msgstr ""

#: order/forms.py:71 order/templates/order/sales_order_base.html:61
msgid "Ship order"
msgstr ""

#: order/forms.py:97
msgid "Enter stock item serial numbers"
msgstr ""

#: order/forms.py:103
msgid "Enter quantity of stock items"
msgstr ""

#: order/models.py:158
msgid "Order description"
msgstr ""

#: order/models.py:160
msgid "Link to external page"
msgstr ""

#: order/models.py:168
msgid "Created By"
msgstr ""

#: order/models.py:175
msgid "User or group responsible for this order"
msgstr ""

#: order/models.py:180
msgid "Order notes"
msgstr ""

#: order/models.py:247 order/models.py:548
msgid "Order reference"
msgstr ""

#: order/models.py:252 order/models.py:563
msgid "Purchase order status"
msgstr ""

#: order/models.py:261
msgid "Company from which the items are being ordered"
msgstr ""

#: order/models.py:264 order/templates/order/order_base.html:98
#: templates/js/translated/order.js:668
msgid "Supplier Reference"
msgstr ""

#: order/models.py:264
msgid "Supplier order reference code"
msgstr ""

#: order/models.py:271
msgid "received by"
msgstr ""

#: order/models.py:276
msgid "Issue Date"
msgstr ""

#: order/models.py:277
msgid "Date order was issued"
msgstr ""

#: order/models.py:282
msgid "Target Delivery Date"
msgstr ""

#: order/models.py:283
msgid "Expected date for order delivery. Order will be overdue after this date."
msgstr ""

#: order/models.py:289
msgid "Date order was completed"
msgstr ""

#: order/models.py:318
msgid "Part supplier must match PO supplier"
msgstr ""

#: order/models.py:428
msgid "Quantity must be an integer"
msgstr ""

#: order/models.py:432
msgid "Quantity must be a positive number"
msgstr ""

#: order/models.py:559
msgid "Company to which the items are being sold"
msgstr ""

#: order/models.py:565
msgid "Customer Reference "
msgstr ""

#: order/models.py:565
msgid "Customer order reference code"
msgstr ""

#: order/models.py:570
msgid "Target date for order completion. Order will be overdue after this date."
msgstr ""

#: order/models.py:573 templates/js/translated/order.js:1079
msgid "Shipment Date"
msgstr ""

#: order/models.py:580
msgid "shipped by"
msgstr ""

#: order/models.py:624
msgid "SalesOrder cannot be shipped as it is not currently pending"
msgstr ""

#: order/models.py:721
msgid "Item quantity"
msgstr ""

#: order/models.py:727
msgid "Line item reference"
msgstr ""

#: order/models.py:729
msgid "Line item notes"
msgstr ""

#: order/models.py:759 order/models.py:847
#: templates/js/translated/order.js:1131
msgid "Order"
msgstr ""

#: order/models.py:760 order/templates/order/order_base.html:9
#: order/templates/order/order_base.html:24
#: report/templates/report/inventree_po_report.html:77
#: stock/templates/stock/item_base.html:338
#: templates/js/translated/order.js:637 templates/js/translated/stock.js:970
#: templates/js/translated/stock.js:1568
msgid "Purchase Order"
msgstr ""

#: order/models.py:781
msgid "Supplier part"
msgstr ""

#: order/models.py:788 order/templates/order/order_base.html:131
#: order/templates/order/sales_order_base.html:138
#: templates/js/translated/order.js:428 templates/js/translated/order.js:919
msgid "Received"
msgstr ""

#: order/models.py:789
msgid "Number of items received"
msgstr ""

#: order/models.py:796 part/templates/part/prices.html:176 stock/models.py:588
#: stock/serializers.py:150 stock/templates/stock/item_base.html:345
#: templates/js/translated/stock.js:1024
msgid "Purchase Price"
msgstr ""

#: order/models.py:797
msgid "Unit purchase price"
msgstr ""

#: order/models.py:805
msgid "Where does the Purchaser want this item to be stored?"
msgstr ""

#: order/models.py:857 part/templates/part/part_pricing.html:112
#: part/templates/part/prices.html:116 part/templates/part/prices.html:284
msgid "Sale Price"
msgstr ""

#: order/models.py:858
msgid "Unit sale price"
msgstr ""

#: order/models.py:937 order/models.py:939
msgid "Stock item has not been assigned"
msgstr ""

#: order/models.py:943
msgid "Cannot allocate stock item to a line with a different part"
msgstr ""

#: order/models.py:945
msgid "Cannot allocate stock to a line without a part"
msgstr ""

#: order/models.py:948
msgid "Allocation quantity cannot exceed stock quantity"
msgstr ""

#: order/models.py:952
msgid "StockItem is over-allocated"
msgstr ""

#: order/models.py:958
msgid "Quantity must be 1 for serialized stock item"
msgstr ""

#: order/models.py:966
msgid "Line"
msgstr ""

#: order/models.py:978
msgid "Item"
msgstr ""

#: order/models.py:979
msgid "Select stock item to allocate"
msgstr ""

#: order/models.py:982
msgid "Enter stock allocation quantity"
msgstr ""

#: order/serializers.py:167
msgid "Purchase price currency"
msgstr ""

#: order/serializers.py:202
msgid "Line Item"
msgstr ""

#: order/serializers.py:208
msgid "Line item does not match purchase order"
msgstr ""

#: order/serializers.py:218 order/serializers.py:285
msgid "Select destination location for received items"
msgstr ""

#: order/serializers.py:242
msgid "Barcode Hash"
msgstr ""

#: order/serializers.py:243
msgid "Unique identifier field"
msgstr ""

#: order/serializers.py:259
msgid "Barcode is already in use"
msgstr ""

#: order/serializers.py:297
msgid "Line items must be provided"
msgstr ""

#: order/serializers.py:314
msgid "Destination location must be specified"
msgstr ""

#: order/serializers.py:325
msgid "Supplied barcode values must be unique"
msgstr ""

#: order/serializers.py:569
msgid "Sale price currency"
msgstr ""

#: order/templates/order/delete_attachment.html:5
#: stock/templates/stock/attachment_delete.html:5
#: templates/attachment_delete.html:5
msgid "Are you sure you want to delete this attachment?"
msgstr ""

#: order/templates/order/order_base.html:39
#: order/templates/order/sales_order_base.html:50
msgid "Print"
msgstr ""

#: order/templates/order/order_base.html:42
#: order/templates/order/sales_order_base.html:53
msgid "Export order to file"
msgstr ""

#: order/templates/order/order_base.html:46
#: order/templates/order/sales_order_base.html:57
msgid "Edit order information"
msgstr ""

#: order/templates/order/order_base.html:54
msgid "Receive items"
msgstr ""

#: order/templates/order/order_base.html:72
#: order/templates/order/po_navbar.html:12
msgid "Purchase Order Details"
msgstr ""

#: order/templates/order/order_base.html:77
#: order/templates/order/sales_order_base.html:84
msgid "Order Reference"
msgstr ""

#: order/templates/order/order_base.html:82
#: order/templates/order/sales_order_base.html:89
msgid "Order Status"
msgstr ""

#: order/templates/order/order_base.html:117
#: report/templates/report/inventree_build_order_base.html:122
msgid "Issued"
msgstr ""

#: order/templates/order/order_base.html:185
msgid "Edit Purchase Order"
msgstr ""

#: order/templates/order/order_cancel.html:8
msgid "Cancelling this order means that the order and line items will no longer be editable."
msgstr ""

#: order/templates/order/order_complete.html:7
msgid "Mark this order as complete?"
msgstr ""

#: order/templates/order/order_complete.html:10
msgid "This order has line items which have not been marked as received."
msgstr ""

#: order/templates/order/order_complete.html:11
msgid "Completing this order means that the order and line items will no longer be editable."
msgstr ""

#: order/templates/order/order_issue.html:8
msgid "After placing this purchase order, line items will no longer be editable."
msgstr ""

#: order/templates/order/order_wizard/match_fields.html:9
#: part/templates/part/bom_upload/match_fields.html:9
#: part/templates/part/import_wizard/ajax_match_fields.html:9
#: part/templates/part/import_wizard/match_fields.html:9
msgid "Missing selections for the following required columns"
msgstr ""

#: order/templates/order/order_wizard/match_fields.html:20
#: part/templates/part/bom_upload/match_fields.html:20
#: part/templates/part/import_wizard/ajax_match_fields.html:20
#: part/templates/part/import_wizard/match_fields.html:20
msgid "Duplicate selections found, see below. Fix them then retry submitting."
msgstr ""

#: order/templates/order/order_wizard/match_fields.html:29
#: order/templates/order/order_wizard/match_parts.html:21
#: part/templates/part/bom_upload/match_fields.html:29
#: part/templates/part/bom_upload/match_parts.html:21
#: part/templates/part/import_wizard/match_fields.html:29
#: part/templates/part/import_wizard/match_references.html:21
msgid "Submit Selections"
msgstr ""

#: order/templates/order/order_wizard/match_fields.html:35
#: part/templates/part/bom_upload/match_fields.html:35
#: part/templates/part/import_wizard/ajax_match_fields.html:28
#: part/templates/part/import_wizard/match_fields.html:35
msgid "File Fields"
msgstr ""

#: order/templates/order/order_wizard/match_fields.html:42
#: part/templates/part/bom_upload/match_fields.html:42
#: part/templates/part/import_wizard/ajax_match_fields.html:35
#: part/templates/part/import_wizard/match_fields.html:42
msgid "Remove column"
msgstr ""

#: order/templates/order/order_wizard/match_fields.html:60
#: part/templates/part/bom_upload/match_fields.html:60
#: part/templates/part/import_wizard/ajax_match_fields.html:53
#: part/templates/part/import_wizard/match_fields.html:60
msgid "Duplicate selection"
msgstr ""

#: order/templates/order/order_wizard/match_fields.html:71
#: order/templates/order/order_wizard/match_parts.html:52
#: part/templates/part/bom_upload/match_fields.html:71
#: part/templates/part/bom_upload/match_parts.html:53
#: part/templates/part/import_wizard/ajax_match_fields.html:64
#: part/templates/part/import_wizard/ajax_match_references.html:42
#: part/templates/part/import_wizard/match_fields.html:71
#: part/templates/part/import_wizard/match_references.html:49
#: templates/js/translated/build.js:869 templates/js/translated/order.js:376
msgid "Remove row"
msgstr ""

#: order/templates/order/order_wizard/match_parts.html:12
#: part/templates/part/bom_upload/match_parts.html:12
#: part/templates/part/import_wizard/ajax_match_references.html:12
#: part/templates/part/import_wizard/match_references.html:12
msgid "Errors exist in the submitted data"
msgstr ""

#: order/templates/order/order_wizard/match_parts.html:28
#: part/templates/part/bom_upload/match_parts.html:28
#: part/templates/part/import_wizard/ajax_match_references.html:21
#: part/templates/part/import_wizard/match_references.html:28
msgid "Row"
msgstr ""

#: order/templates/order/order_wizard/match_parts.html:29
msgid "Select Supplier Part"
msgstr ""

#: order/templates/order/order_wizard/po_upload.html:11
msgid "Upload File for Purchase Order"
msgstr ""

#: order/templates/order/order_wizard/po_upload.html:18
#: part/templates/part/bom_upload/upload_file.html:34
#: part/templates/part/import_wizard/ajax_part_upload.html:10
#: part/templates/part/import_wizard/part_upload.html:21
#, python-format
msgid "Step %(step)s of %(count)s"
msgstr ""

#: order/templates/order/order_wizard/po_upload.html:48
msgid "Order is already processed. Files cannot be uploaded."
msgstr ""

#: order/templates/order/order_wizard/select_parts.html:11
msgid "Step 1 of 2 - Select Part Suppliers"
msgstr ""

#: order/templates/order/order_wizard/select_parts.html:16
msgid "Select suppliers"
msgstr ""

#: order/templates/order/order_wizard/select_parts.html:20
msgid "No purchaseable parts selected"
msgstr ""

#: order/templates/order/order_wizard/select_parts.html:33
msgid "Select Supplier"
msgstr ""

#: order/templates/order/order_wizard/select_parts.html:57
msgid "No price"
msgstr ""

#: order/templates/order/order_wizard/select_parts.html:65
#, python-format
msgid "Select a supplier for <em>%(name)s</em>"
msgstr ""

#: order/templates/order/order_wizard/select_parts.html:77
#: part/templates/part/set_category.html:32
msgid "Remove part"
msgstr ""

#: order/templates/order/order_wizard/select_pos.html:8
msgid "Step 2 of 2 - Select Purchase Orders"
msgstr ""

#: order/templates/order/order_wizard/select_pos.html:12
msgid "Select existing purchase orders, or create new orders."
msgstr ""

#: order/templates/order/order_wizard/select_pos.html:31
#: templates/js/translated/order.js:694 templates/js/translated/order.js:1084
msgid "Items"
msgstr ""

#: order/templates/order/order_wizard/select_pos.html:32
msgid "Select Purchase Order"
msgstr ""

#: order/templates/order/order_wizard/select_pos.html:45
#, python-format
msgid "Create new purchase order for %(name)s"
msgstr ""

#: order/templates/order/order_wizard/select_pos.html:68
#, python-format
msgid "Select a purchase order for %(name)s"
msgstr ""

#: order/templates/order/po_attachments.html:12
#: order/templates/order/po_navbar.html:32
#: order/templates/order/purchase_order_detail.html:56
msgid "Purchase Order Attachments"
msgstr ""

#: order/templates/order/po_navbar.html:26
msgid "Received Stock Items"
msgstr ""

#: order/templates/order/po_navbar.html:29
#: order/templates/order/po_received_items.html:12
#: order/templates/order/purchase_order_detail.html:47
msgid "Received Items"
msgstr ""

#: order/templates/order/purchase_order_detail.html:17
msgid "Purchase Order Items"
msgstr ""

#: order/templates/order/purchase_order_detail.html:24
#: order/templates/order/purchase_order_detail.html:212
#: order/templates/order/sales_order_detail.html:23
#: order/templates/order/sales_order_detail.html:177
msgid "Add Line Item"
msgstr ""

#: order/templates/order/purchase_order_detail.html:30
msgid "Receive selected items"
msgstr ""

#: order/templates/order/purchase_order_detail.html:31
msgid "Receive Items"
msgstr ""

#: order/templates/order/purchase_order_detail.html:67
#: order/templates/order/sales_order_detail.html:54
msgid "Order Notes"
msgstr ""

#: order/templates/order/purchase_orders.html:24
#: order/templates/order/sales_orders.html:24
msgid "Print Order Reports"
msgstr ""

#: order/templates/order/sales_order_base.html:16
msgid "This Sales Order has not been fully allocated"
msgstr ""

#: order/templates/order/sales_order_base.html:70
msgid "Packing List"
msgstr ""

#: order/templates/order/sales_order_base.html:79
msgid "Sales Order Details"
msgstr ""

#: order/templates/order/sales_order_base.html:105
#: templates/js/translated/order.js:1051
msgid "Customer Reference"
msgstr ""

#: order/templates/order/sales_order_base.html:183
msgid "Edit Sales Order"
msgstr ""

#: order/templates/order/sales_order_cancel.html:8
#: order/templates/order/sales_order_ship.html:9
#: part/templates/part/bom_duplicate.html:12
#: stock/templates/stock/stockitem_convert.html:13
msgid "Warning"
msgstr ""

#: order/templates/order/sales_order_cancel.html:9
msgid "Cancelling this order means that the order will no longer be editable."
msgstr ""

#: order/templates/order/sales_order_detail.html:17
msgid "Sales Order Items"
msgstr ""

#: order/templates/order/sales_order_ship.html:10
msgid "This order has not been fully allocated. If the order is marked as shipped, it can no longer be adjusted."
msgstr ""

#: order/templates/order/sales_order_ship.html:12
msgid "Ensure that the order allocation is correct before shipping the order."
msgstr ""

#: order/templates/order/sales_order_ship.html:18
msgid "Some line items in this order have been over-allocated"
msgstr ""

#: order/templates/order/sales_order_ship.html:20
msgid "Ensure that this is correct before shipping the order."
msgstr ""

#: order/templates/order/sales_order_ship.html:27
msgid "Shipping this order means that the order will no longer be editable."
msgstr ""

#: order/templates/order/so_allocate_by_serial.html:9
msgid "Allocate stock items by serial number"
msgstr ""

#: order/templates/order/so_navbar.html:12
msgid "Sales Order Line Items"
msgstr ""

#: order/templates/order/so_navbar.html:15
msgid "Order Items"
msgstr ""

#: order/templates/order/so_navbar.html:26
msgid "Sales Order Attachments"
msgstr ""

#: order/views.py:103
msgid "Cancel Order"
msgstr ""

#: order/views.py:112 order/views.py:138
msgid "Confirm order cancellation"
msgstr ""

#: order/views.py:115 order/views.py:141
msgid "Order cannot be cancelled"
msgstr ""

#: order/views.py:129
msgid "Cancel sales order"
msgstr ""

#: order/views.py:155
msgid "Issue Order"
msgstr ""

#: order/views.py:164
msgid "Confirm order placement"
msgstr ""

#: order/views.py:174
msgid "Purchase order issued"
msgstr ""

#: order/views.py:185
msgid "Complete Order"
msgstr ""

#: order/views.py:201
msgid "Confirm order completion"
msgstr ""

#: order/views.py:212
msgid "Purchase order completed"
msgstr ""

#: order/views.py:222
msgid "Ship Order"
msgstr ""

#: order/views.py:238
msgid "Confirm order shipment"
msgstr ""

#: order/views.py:244
msgid "Could not ship order"
msgstr ""

#: order/views.py:291
msgid "Match Supplier Parts"
msgstr ""

#: order/views.py:535
msgid "Update prices"
msgstr ""

#: order/views.py:793
#, python-brace-format
msgid "Ordered {n} parts"
msgstr ""

#: order/views.py:846
msgid "Allocate Serial Numbers"
msgstr ""

#: order/views.py:891
#, python-brace-format
msgid "Allocated {n} items"
msgstr ""

#: order/views.py:907
msgid "Select line item"
msgstr ""

#: order/views.py:938
#, python-brace-format
msgid "No matching item for serial {serial}"
msgstr ""

#: order/views.py:948
#, python-brace-format
msgid "{serial} is not in stock"
msgstr ""

#: order/views.py:956
#, python-brace-format
msgid "{serial} already allocated to an order"
msgstr ""

#: order/views.py:1072
msgid "Sales order not found"
msgstr ""

#: order/views.py:1078
msgid "Price not found"
msgstr ""

#: order/views.py:1081
#, python-brace-format
msgid "Updated {part} unit-price to {price}"
msgstr ""

#: order/views.py:1086
#, python-brace-format
msgid "Updated {part} unit-price to {price} and quantity to {qty}"
msgstr ""

#: part/api.py:54 part/models.py:299 part/templates/part/cat_link.html:7
#: part/templates/part/category.html:108 part/templates/part/category.html:122
#: part/templates/part/category_navbar.html:21
#: part/templates/part/category_navbar.html:24
#: templates/InvenTree/index.html:102 templates/InvenTree/search.html:114
#: templates/InvenTree/settings/navbar.html:95
#: templates/InvenTree/settings/navbar.html:97
#: templates/js/translated/part.js:1165 templates/navbar.html:29
#: templates/stats.html:80 templates/stats.html:89 users/models.py:41
msgid "Parts"
msgstr ""

#: part/api.py:700
msgid "Must be greater than zero"
msgstr ""

#: part/api.py:704
msgid "Must be a valid quantity"
msgstr ""

#: part/api.py:719
msgid "Specify location for initial part stock"
msgstr ""

#: part/api.py:750 part/api.py:754 part/api.py:769 part/api.py:773
msgid "This field is required"
msgstr ""

#: part/bom.py:133 part/models.py:76 part/models.py:734
#: part/templates/part/category.html:75 part/templates/part/part_base.html:290
msgid "Default Location"
msgstr ""

#: part/bom.py:134 part/templates/part/part_base.html:156
msgid "Available Stock"
msgstr ""

#: part/forms.py:63
msgid "File Format"
msgstr ""

#: part/forms.py:63
msgid "Select output file format"
msgstr ""

#: part/forms.py:65
msgid "Cascading"
msgstr ""

#: part/forms.py:65
msgid "Download cascading / multi-level BOM"
msgstr ""

#: part/forms.py:67
msgid "Levels"
msgstr ""

#: part/forms.py:67
msgid "Select maximum number of BOM levels to export (0 = all levels)"
msgstr ""

#: part/forms.py:69
msgid "Include Parameter Data"
msgstr ""

#: part/forms.py:69
msgid "Include part parameters data in exported BOM"
msgstr ""

#: part/forms.py:71
msgid "Include Stock Data"
msgstr ""

#: part/forms.py:71
msgid "Include part stock data in exported BOM"
msgstr ""

#: part/forms.py:73
msgid "Include Manufacturer Data"
msgstr ""

#: part/forms.py:73
msgid "Include part manufacturer data in exported BOM"
msgstr ""

#: part/forms.py:75
msgid "Include Supplier Data"
msgstr ""

#: part/forms.py:75
msgid "Include part supplier data in exported BOM"
msgstr ""

#: part/forms.py:96 part/models.py:2254
msgid "Parent Part"
msgstr ""

#: part/forms.py:97 part/templates/part/bom_duplicate.html:7
msgid "Select parent part to copy BOM from"
msgstr ""

#: part/forms.py:103
msgid "Clear existing BOM items"
msgstr ""

#: part/forms.py:109
msgid "Confirm BOM duplication"
msgstr ""

#: part/forms.py:127
msgid "validate"
msgstr ""

#: part/forms.py:127
msgid "Confirm that the BOM is correct"
msgstr ""

#: part/forms.py:170
msgid "Related Part"
msgstr ""

#: part/forms.py:177
msgid "Select part category"
msgstr ""

#: part/forms.py:226
msgid "Add parameter template to same level categories"
msgstr ""

#: part/forms.py:230
msgid "Add parameter template to all categories"
msgstr ""

#: part/forms.py:250
msgid "Input quantity for price calculation"
msgstr ""

#: part/models.py:77
msgid "Default location for parts in this category"
msgstr ""

#: part/models.py:80
msgid "Default keywords"
msgstr ""

#: part/models.py:80
msgid "Default keywords for parts in this category"
msgstr ""

#: part/models.py:90 part/models.py:2300
#: part/templates/part/part_app_base.html:10
msgid "Part Category"
msgstr ""

#: part/models.py:91 part/templates/part/category.html:32
#: part/templates/part/category.html:103 templates/InvenTree/search.html:127
#: templates/stats.html:84 users/models.py:40
msgid "Part Categories"
msgstr ""

#: part/models.py:384
msgid "Invalid choice for parent part"
msgstr ""

#: part/models.py:436 part/models.py:448
#, python-brace-format
msgid "Part '{p1}' is  used in BOM for '{p2}' (recursive)"
msgstr ""

#: part/models.py:545
msgid "Next available serial numbers are"
msgstr ""

#: part/models.py:549
msgid "Next available serial number is"
msgstr ""

#: part/models.py:554
msgid "Most recent serial number is"
msgstr ""

#: part/models.py:633
msgid "Duplicate IPN not allowed in part settings"
msgstr ""

#: part/models.py:658
msgid "Part name"
msgstr ""

#: part/models.py:665
msgid "Is Template"
msgstr ""

#: part/models.py:666
msgid "Is this part a template part?"
msgstr ""

#: part/models.py:676
msgid "Is this part a variant of another part?"
msgstr ""

#: part/models.py:677
msgid "Variant Of"
msgstr ""

#: part/models.py:683
msgid "Part description"
msgstr ""

#: part/models.py:688 part/templates/part/category.html:82
#: part/templates/part/part_base.html:259
msgid "Keywords"
msgstr ""

#: part/models.py:689
msgid "Part keywords to improve visibility in search results"
msgstr ""

#: part/models.py:696 part/models.py:2299
#: part/templates/part/set_category.html:15
#: templates/InvenTree/settings/settings.html:169
#: templates/js/translated/part.js:927
msgid "Category"
msgstr ""

#: part/models.py:697
msgid "Part category"
msgstr ""

#: part/models.py:702 part/templates/part/part_base.html:235
#: templates/js/translated/part.js:528 templates/js/translated/part.js:760
msgid "IPN"
msgstr ""

#: part/models.py:703
msgid "Internal Part Number"
msgstr ""

#: part/models.py:709
msgid "Part revision or version number"
msgstr ""

#: part/models.py:710 part/templates/part/part_base.html:252
#: report/models.py:200 templates/js/translated/part.js:532
msgid "Revision"
msgstr ""

#: part/models.py:732
msgid "Where is this item normally stored?"
msgstr ""

#: part/models.py:779 part/templates/part/part_base.html:297
msgid "Default Supplier"
msgstr ""

#: part/models.py:780
msgid "Default supplier part"
msgstr ""

#: part/models.py:787
msgid "Default Expiry"
msgstr ""

#: part/models.py:788
msgid "Expiry time (in days) for stock items of this part"
msgstr ""

#: part/models.py:793
msgid "Minimum Stock"
msgstr ""

#: part/models.py:794
msgid "Minimum allowed stock level"
msgstr ""

#: part/models.py:801
msgid "Stock keeping units for this part"
msgstr ""

#: part/models.py:807
msgid "Can this part be built from other parts?"
msgstr ""

#: part/models.py:813
msgid "Can this part be used to build other parts?"
msgstr ""

#: part/models.py:819
msgid "Does this part have tracking for unique items?"
msgstr ""

#: part/models.py:824
msgid "Can this part be purchased from external suppliers?"
msgstr ""

#: part/models.py:829
msgid "Can this part be sold to customers?"
msgstr ""

#: part/models.py:833 templates/js/translated/table_filters.js:34
#: templates/js/translated/table_filters.js:82
#: templates/js/translated/table_filters.js:268
#: templates/js/translated/table_filters.js:346
msgid "Active"
msgstr ""

#: part/models.py:834
msgid "Is this part active?"
msgstr ""

#: part/models.py:839
msgid "Is this a virtual part, such as a software product or license?"
msgstr ""

#: part/models.py:844
msgid "Part notes - supports Markdown formatting"
msgstr ""

#: part/models.py:847
msgid "BOM checksum"
msgstr ""

#: part/models.py:847
msgid "Stored BOM checksum"
msgstr ""

#: part/models.py:850
msgid "BOM checked by"
msgstr ""

#: part/models.py:852
msgid "BOM checked date"
msgstr ""

#: part/models.py:856
msgid "Creation User"
msgstr ""

#: part/models.py:1605
msgid "Sell multiple"
msgstr ""

#: part/models.py:2100
msgid "Test templates can only be created for trackable parts"
msgstr ""

#: part/models.py:2117
msgid "Test with this name already exists for this part"
msgstr ""

#: part/models.py:2137 templates/js/translated/part.js:1216
#: templates/js/translated/stock.js:535
msgid "Test Name"
msgstr ""

#: part/models.py:2138
msgid "Enter a name for the test"
msgstr ""

#: part/models.py:2143
msgid "Test Description"
msgstr ""

#: part/models.py:2144
msgid "Enter description for this test"
msgstr ""

#: part/models.py:2149 templates/js/translated/part.js:1225
#: templates/js/translated/table_filters.js:254
msgid "Required"
msgstr ""

#: part/models.py:2150
msgid "Is this test required to pass?"
msgstr ""

#: part/models.py:2155 templates/js/translated/part.js:1233
msgid "Requires Value"
msgstr ""

#: part/models.py:2156
msgid "Does this test require a value when adding a test result?"
msgstr ""

#: part/models.py:2161 templates/js/translated/part.js:1240
msgid "Requires Attachment"
msgstr ""

#: part/models.py:2162
msgid "Does this test require a file attachment when adding a test result?"
msgstr ""

#: part/models.py:2173
#, python-brace-format
msgid "Illegal character in template name ({c})"
msgstr ""

#: part/models.py:2209
msgid "Parameter template name must be unique"
msgstr ""

#: part/models.py:2217
msgid "Parameter Name"
msgstr ""

#: part/models.py:2224
msgid "Parameter Units"
msgstr ""

#: part/models.py:2256 part/models.py:2305 part/models.py:2306
#: templates/InvenTree/settings/settings.html:164
msgid "Parameter Template"
msgstr ""

#: part/models.py:2258
msgid "Data"
msgstr ""

#: part/models.py:2258
msgid "Parameter Value"
msgstr ""

#: part/models.py:2310 templates/InvenTree/settings/settings.html:173
msgid "Default Value"
msgstr ""

#: part/models.py:2311
msgid "Default Parameter Value"
msgstr ""

#: part/models.py:2362
msgid "Select parent part"
msgstr ""

#: part/models.py:2370
msgid "Sub part"
msgstr ""

#: part/models.py:2371
msgid "Select part to be used in BOM"
msgstr ""

#: part/models.py:2377
msgid "BOM quantity for this BOM item"
msgstr ""

#: part/models.py:2379 templates/js/translated/bom.js:275
#: templates/js/translated/bom.js:335
msgid "Optional"
msgstr ""

#: part/models.py:2379
msgid "This BOM item is optional"
msgstr ""

#: part/models.py:2382
msgid "Overage"
msgstr ""

#: part/models.py:2383
msgid "Estimated build wastage quantity (absolute or percentage)"
msgstr ""

#: part/models.py:2386
msgid "BOM item reference"
msgstr ""

#: part/models.py:2389
msgid "BOM item notes"
msgstr ""

#: part/models.py:2391
msgid "Checksum"
msgstr ""

#: part/models.py:2391
msgid "BOM line checksum"
msgstr ""

#: part/models.py:2395 templates/js/translated/bom.js:352
#: templates/js/translated/bom.js:359
#: templates/js/translated/table_filters.js:68
msgid "Inherited"
msgstr ""

#: part/models.py:2396
msgid "This BOM item is inherited by BOMs for variant parts"
msgstr ""

#: part/models.py:2401 templates/js/translated/bom.js:344
msgid "Allow Variants"
msgstr ""

#: part/models.py:2402
msgid "Stock items for variant parts can be used for this BOM item"
msgstr ""

#: part/models.py:2487 stock/models.py:341
msgid "Quantity must be integer value for trackable parts"
msgstr ""

#: part/models.py:2496 part/models.py:2498
msgid "Sub part must be specified"
msgstr ""

#: part/models.py:2620
msgid "Part 1"
msgstr ""

#: part/models.py:2624
msgid "Part 2"
msgstr ""

#: part/models.py:2624
msgid "Select Related Part"
msgstr ""

#: part/models.py:2656
msgid "Error creating relationship: check that the part is not related to itself and that the relationship is unique"
msgstr ""

#: part/templates/part/bom.html:6
msgid "You do not have permission to edit the BOM."
msgstr ""

#: part/templates/part/bom.html:14
#, python-format
msgid "The BOM for <em>%(part)s</em> has changed, and must be validated.<br>"
msgstr ""

#: part/templates/part/bom.html:16
#, python-format
msgid "The BOM for <em>%(part)s</em> was last checked by %(checker)s on %(check_date)s"
msgstr ""

#: part/templates/part/bom.html:20
#, python-format
msgid "The BOM for <em>%(part)s</em> has not been validated."
msgstr ""

#: part/templates/part/bom.html:27
msgid "Remove selected BOM items"
msgstr ""

#: part/templates/part/bom.html:30
msgid "Import BOM data"
msgstr ""

#: part/templates/part/bom.html:34
msgid "Copy BOM from parent part"
msgstr ""

#: part/templates/part/bom.html:38
msgid "New BOM Item"
msgstr ""

#: part/templates/part/bom.html:41
msgid "Finish Editing"
msgstr ""

#: part/templates/part/bom.html:46
msgid "Edit BOM"
msgstr ""

#: part/templates/part/bom.html:50
msgid "Validate Bill of Materials"
msgstr ""

#: part/templates/part/bom.html:56 part/views.py:1220
msgid "Export Bill of Materials"
msgstr ""

#: part/templates/part/bom.html:59
msgid "Print BOM Report"
msgstr ""

#: part/templates/part/bom_duplicate.html:13
msgid "This part already has a Bill of Materials"
msgstr ""

#: part/templates/part/bom_upload/match_parts.html:29
msgid "Select Part"
msgstr ""

#: part/templates/part/bom_upload/upload_file.html:13
#: part/templates/part/bom_upload/upload_file.html:16
msgid "Return To BOM"
msgstr ""

#: part/templates/part/bom_upload/upload_file.html:27
msgid "Upload Bill of Materials"
msgstr ""

#: part/templates/part/bom_upload/upload_file.html:46
msgid "Requirements for BOM upload"
msgstr ""

#: part/templates/part/bom_upload/upload_file.html:48
msgid "The BOM file must contain the required named columns as provided in the "
msgstr ""

#: part/templates/part/bom_upload/upload_file.html:48
msgid "BOM Upload Template"
msgstr ""

#: part/templates/part/bom_upload/upload_file.html:49
msgid "Each part must already exist in the database"
msgstr ""

#: part/templates/part/bom_validate.html:6
#, python-format
msgid "Confirm that the Bill of Materials (BOM) is valid for:<br><em>%(part)s</em>"
msgstr ""

#: part/templates/part/bom_validate.html:9
msgid "This will validate each line in the BOM."
msgstr ""

#: part/templates/part/category.html:33
msgid "All parts"
msgstr ""

#: part/templates/part/category.html:38
msgid "Create new part category"
msgstr ""

#: part/templates/part/category.html:44
msgid "Edit part category"
msgstr ""

#: part/templates/part/category.html:49
msgid "Delete part category"
msgstr ""

#: part/templates/part/category.html:59 part/templates/part/category.html:98
msgid "Category Details"
msgstr ""

#: part/templates/part/category.html:64
msgid "Category Path"
msgstr ""

#: part/templates/part/category.html:69
msgid "Category Description"
msgstr ""

#: part/templates/part/category.html:88 part/templates/part/category.html:175
#: part/templates/part/category_navbar.html:14
#: part/templates/part/category_navbar.html:17
msgid "Subcategories"
msgstr ""

#: part/templates/part/category.html:93
msgid "Parts (Including subcategories)"
msgstr ""

#: part/templates/part/category.html:126
msgid "Export Part Data"
msgstr ""

#: part/templates/part/category.html:127 part/templates/part/category.html:142
msgid "Export"
msgstr ""

#: part/templates/part/category.html:130
msgid "Create new part"
msgstr ""

#: part/templates/part/category.html:131 templates/js/translated/bom.js:39
msgid "New Part"
msgstr ""

#: part/templates/part/category.html:138
msgid "Set category"
msgstr ""

#: part/templates/part/category.html:138
msgid "Set Category"
msgstr ""

#: part/templates/part/category.html:141
msgid "Print Labels"
msgstr ""

#: part/templates/part/category.html:142
msgid "Export Data"
msgstr ""

#: part/templates/part/category.html:146
msgid "View list display"
msgstr ""

#: part/templates/part/category.html:149
msgid "View grid display"
msgstr ""

#: part/templates/part/category.html:165
msgid "Part Parameters"
msgstr ""

#: part/templates/part/category.html:254
msgid "Create Part Category"
msgstr ""

#: part/templates/part/category.html:281
msgid "Create Part"
msgstr ""

#: part/templates/part/category_delete.html:5
msgid "Are you sure you want to delete category"
msgstr ""

#: part/templates/part/category_delete.html:8
#, python-format
msgid "This category contains %(count)s child categories"
msgstr ""

#: part/templates/part/category_delete.html:9
msgid "If this category is deleted, these child categories will be moved to the"
msgstr ""

#: part/templates/part/category_delete.html:11
msgid "category"
msgstr ""

#: part/templates/part/category_delete.html:13
msgid "top level Parts category"
msgstr ""

#: part/templates/part/category_delete.html:25
#, python-format
msgid "This category contains %(count)s parts"
msgstr ""

#: part/templates/part/category_delete.html:27
#, python-format
msgid "If this category is deleted, these parts will be moved to the parent category %(path)s"
msgstr ""

#: part/templates/part/category_delete.html:29
msgid "If this category is deleted, these parts will be moved to the top-level category Teile"
msgstr ""

#: part/templates/part/category_navbar.html:29
#: part/templates/part/category_navbar.html:32
msgid "Import Parts"
msgstr ""

#: part/templates/part/copy_part.html:9 templates/js/translated/part.js:363
msgid "Duplicate Part"
msgstr ""

#: part/templates/part/copy_part.html:10
#, python-format
msgid "Make a copy of part '%(full_name)s'."
msgstr ""

#: part/templates/part/copy_part.html:14
#: part/templates/part/create_part.html:11
msgid "Possible Matching Parts"
msgstr ""

#: part/templates/part/copy_part.html:15
#: part/templates/part/create_part.html:12
msgid "The new part may be a duplicate of these existing parts"
msgstr ""

#: part/templates/part/create_part.html:17
#, python-format
msgid "%(full_name)s - <em>%(desc)s</em> (%(match_per)s%% match)"
msgstr ""

#: part/templates/part/detail.html:16
msgid "Part Stock"
msgstr ""

#: part/templates/part/detail.html:21
#, python-format
msgid "Showing stock for all variants of <em>%(full_name)s</em>"
msgstr ""

#: part/templates/part/detail.html:30 part/templates/part/navbar.html:99
msgid "Part Test Templates"
msgstr ""

#: part/templates/part/detail.html:36
msgid "Add Test Template"
msgstr ""

#: part/templates/part/detail.html:77
msgid "New sales order"
msgstr ""

#: part/templates/part/detail.html:77
msgid "New Order"
msgstr ""

#: part/templates/part/detail.html:90
msgid "Sales Order Allocations"
msgstr ""

#: part/templates/part/detail.html:130 part/templates/part/navbar.html:27
msgid "Part Variants"
msgstr ""

#: part/templates/part/detail.html:137
msgid "Create new variant"
msgstr ""

#: part/templates/part/detail.html:138
msgid "New Variant"
msgstr ""

#: part/templates/part/detail.html:161
msgid "Add new parameter"
msgstr ""

#: part/templates/part/detail.html:182 part/templates/part/navbar.html:107
#: part/templates/part/navbar.html:110
msgid "Related Parts"
msgstr ""

#: part/templates/part/detail.html:188
msgid "Add Related"
msgstr ""

#: part/templates/part/detail.html:228 part/templates/part/navbar.html:43
#: part/templates/part/navbar.html:46
msgid "Bill of Materials"
msgstr ""

#: part/templates/part/detail.html:237
msgid "Assemblies"
msgstr ""

#: part/templates/part/detail.html:253
msgid "Part Builds"
msgstr ""

#: part/templates/part/detail.html:260
msgid "Start New Build"
msgstr ""

#: part/templates/part/detail.html:274
msgid "Build Order Allocations"
msgstr ""

#: part/templates/part/detail.html:283
msgid "Part Suppliers"
msgstr ""

#: part/templates/part/detail.html:305
msgid "Part Manufacturers"
msgstr ""

#: part/templates/part/detail.html:317
msgid "Delete manufacturer parts"
msgstr ""

#: part/templates/part/detail.html:502
msgid "Delete selected BOM items?"
msgstr ""

#: part/templates/part/detail.html:503
msgid "All selected BOM items will be deleted"
msgstr ""

#: part/templates/part/detail.html:554
msgid "Create BOM Item"
msgstr ""

#: part/templates/part/detail.html:699
msgid "Add Test Result Template"
msgstr ""

#: part/templates/part/detail.html:755
msgid "Edit Part Notes"
msgstr ""

#: part/templates/part/detail.html:907
#, python-format
msgid "Purchase Unit Price - %(currency)s"
msgstr ""

#: part/templates/part/detail.html:919
#, python-format
msgid "Unit Price-Cost Difference - %(currency)s"
msgstr ""

#: part/templates/part/detail.html:931
#, python-format
msgid "Supplier Unit Cost - %(currency)s"
msgstr ""

#: part/templates/part/detail.html:1020
#, python-format
msgid "Unit Price - %(currency)s"
msgstr ""

#: part/templates/part/import_wizard/ajax_part_upload.html:29
#: part/templates/part/import_wizard/part_upload.html:51
msgid "Unsuffitient privileges."
msgstr ""

#: part/templates/part/import_wizard/part_upload.html:14
msgid "Import Parts from File"
msgstr ""

#: part/templates/part/navbar.html:30
msgid "Variants"
msgstr ""

#: part/templates/part/navbar.html:59 part/templates/part/navbar.html:62
msgid "Used In"
msgstr ""

#: part/templates/part/navbar.html:70
msgid "Prices"
msgstr ""

#: part/templates/part/navbar.html:102
msgid "Test Templates"
msgstr ""

#: part/templates/part/part_app_base.html:12
msgid "Part List"
msgstr ""

#: part/templates/part/part_base.html:35
msgid "Part is a template part (variants can be made from this part)"
msgstr ""

#: part/templates/part/part_base.html:38
msgid "Part can be assembled from other parts"
msgstr ""

#: part/templates/part/part_base.html:41
msgid "Part can be used in assemblies"
msgstr ""

#: part/templates/part/part_base.html:44
msgid "Part stock is tracked by serial number"
msgstr ""

#: part/templates/part/part_base.html:47
msgid "Part can be purchased from external suppliers"
msgstr ""

#: part/templates/part/part_base.html:50
msgid "Part can be sold to customers"
msgstr ""

#: part/templates/part/part_base.html:57 part/templates/part/part_base.html:65
msgid "Part is virtual (not a physical part)"
msgstr ""

#: part/templates/part/part_base.html:58 templates/js/translated/company.js:504
#: templates/js/translated/company.js:761 templates/js/translated/part.js:443
#: templates/js/translated/part.js:520
msgid "Inactive"
msgstr ""

#: part/templates/part/part_base.html:73
msgid "Star this part"
msgstr ""

#: part/templates/part/part_base.html:80
#: stock/templates/stock/item_base.html:75
#: stock/templates/stock/location.html:51
msgid "Barcode actions"
msgstr ""

#: part/templates/part/part_base.html:82
#: stock/templates/stock/item_base.html:77
#: stock/templates/stock/location.html:53 templates/qr_button.html:1
msgid "Show QR Code"
msgstr ""

#: part/templates/part/part_base.html:83
#: stock/templates/stock/item_base.html:93
#: stock/templates/stock/location.html:54
msgid "Print Label"
msgstr ""

#: part/templates/part/part_base.html:89
msgid "Show pricing information"
msgstr ""

#: part/templates/part/part_base.html:95
#: stock/templates/stock/item_base.html:142
#: stock/templates/stock/location.html:62
msgid "Stock actions"
msgstr ""

#: part/templates/part/part_base.html:102
msgid "Count part stock"
msgstr ""

#: part/templates/part/part_base.html:108
msgid "Transfer part stock"
msgstr ""

#: part/templates/part/part_base.html:125
msgid "Part actions"
msgstr ""

#: part/templates/part/part_base.html:128
msgid "Duplicate part"
msgstr ""

#: part/templates/part/part_base.html:131
msgid "Edit part"
msgstr ""

#: part/templates/part/part_base.html:134
msgid "Delete part"
msgstr ""

#: part/templates/part/part_base.html:146
#, python-format
msgid "This part is a variant of %(link)s"
msgstr ""

#: part/templates/part/part_base.html:161
#: templates/js/translated/model_renderers.js:169
#: templates/js/translated/order.js:1503
#: templates/js/translated/table_filters.js:166
msgid "In Stock"
msgstr ""

#: part/templates/part/part_base.html:167 templates/js/translated/part.js:960
msgid "On Order"
msgstr ""

#: part/templates/part/part_base.html:174 templates/InvenTree/index.html:186
msgid "Required for Build Orders"
msgstr ""

#: part/templates/part/part_base.html:181
msgid "Required for Sales Orders"
msgstr ""

#: part/templates/part/part_base.html:188
msgid "Allocated to Orders"
msgstr ""

#: part/templates/part/part_base.html:203 templates/js/translated/bom.js:373
msgid "Can Build"
msgstr ""

#: part/templates/part/part_base.html:209 templates/js/translated/part.js:776
#: templates/js/translated/part.js:964
msgid "Building"
msgstr ""

#: part/templates/part/part_base.html:223
#: part/templates/part/part_base.html:531
#: part/templates/part/part_base.html:557
msgid "Show Part Details"
msgstr ""

#: part/templates/part/part_base.html:283
msgid "Latest Serial Number"
msgstr ""

#: part/templates/part/part_base.html:402 part/templates/part/prices.html:144
msgid "Calculate"
msgstr ""

#: part/templates/part/part_base.html:445
msgid "No matching images found"
msgstr ""

#: part/templates/part/part_base.html:526
#: part/templates/part/part_base.html:551
msgid "Hide Part Details"
msgstr ""

#: part/templates/part/part_pricing.html:22 part/templates/part/prices.html:21
msgid "Supplier Pricing"
msgstr ""

#: part/templates/part/part_pricing.html:26
#: part/templates/part/part_pricing.html:52
#: part/templates/part/part_pricing.html:100
#: part/templates/part/part_pricing.html:115 part/templates/part/prices.html:25
#: part/templates/part/prices.html:52 part/templates/part/prices.html:103
#: part/templates/part/prices.html:120
msgid "Unit Cost"
msgstr ""

#: part/templates/part/part_pricing.html:32
#: part/templates/part/part_pricing.html:58
#: part/templates/part/part_pricing.html:104
#: part/templates/part/part_pricing.html:119 part/templates/part/prices.html:32
#: part/templates/part/prices.html:59 part/templates/part/prices.html:108
#: part/templates/part/prices.html:125
msgid "Total Cost"
msgstr ""

#: part/templates/part/part_pricing.html:40 part/templates/part/prices.html:40
#: templates/js/translated/bom.js:327
msgid "No supplier pricing available"
msgstr ""

#: part/templates/part/part_pricing.html:48 part/templates/part/prices.html:49
#: part/templates/part/prices.html:243
msgid "BOM Pricing"
msgstr ""

#: part/templates/part/part_pricing.html:65 part/templates/part/prices.html:69
msgid "Unit Purchase Price"
msgstr ""

#: part/templates/part/part_pricing.html:71 part/templates/part/prices.html:76
msgid "Total Purchase Price"
msgstr ""

#: part/templates/part/part_pricing.html:81 part/templates/part/prices.html:86
msgid "Note: BOM pricing is incomplete for this part"
msgstr ""

#: part/templates/part/part_pricing.html:88 part/templates/part/prices.html:93
msgid "No BOM pricing available"
msgstr ""

#: part/templates/part/part_pricing.html:97 part/templates/part/prices.html:102
msgid "Internal Price"
msgstr ""

#: part/templates/part/part_pricing.html:128
#: part/templates/part/prices.html:134
msgid "No pricing information is available for this part."
msgstr ""

#: part/templates/part/part_thumb.html:20
msgid "Select from existing images"
msgstr ""

#: part/templates/part/partial_delete.html:9
#, python-format
msgid ""
"Part '<strong>%(full_name)s</strong>' cannot be deleted as it is still marked as <strong>active</strong>.\n"
"    <br>Disable the \"Active\" part attribute and re-try.\n"
"    "
msgstr ""

#: part/templates/part/partial_delete.html:17
#, python-format
msgid "Are you sure you want to delete part '<strong>%(full_name)s</strong>'?"
msgstr ""

#: part/templates/part/partial_delete.html:22
#, python-format
msgid "This part is used in BOMs for %(count)s other parts. If you delete this part, the BOMs for the following parts will be updated"
msgstr ""

#: part/templates/part/partial_delete.html:32
#, python-format
msgid "There are %(count)s stock entries defined for this part. If you delete this part, the following stock entries will also be deleted:"
msgstr ""

#: part/templates/part/partial_delete.html:43
#, python-format
msgid "There are %(count)s manufacturers defined for this part. If you delete this part, the following manufacturer parts will also be deleted:"
msgstr ""

#: part/templates/part/partial_delete.html:54
#, python-format
msgid "There are %(count)s suppliers defined for this part. If you delete this part, the following supplier parts will also be deleted:"
msgstr ""

#: part/templates/part/partial_delete.html:65
#, python-format
msgid "There are %(count)s unique parts tracked for '%(full_name)s'. Deleting this part will permanently remove this tracking information."
msgstr ""

#: part/templates/part/prices.html:16
msgid "Pricing ranges"
msgstr ""

#: part/templates/part/prices.html:22
msgid "Show supplier cost"
msgstr ""

#: part/templates/part/prices.html:23
msgid "Show purchase price"
msgstr ""

#: part/templates/part/prices.html:50
msgid "Show BOM cost"
msgstr ""

#: part/templates/part/prices.html:117
msgid "Show sale cost"
msgstr ""

#: part/templates/part/prices.html:118
msgid "Show sale price"
msgstr ""

#: part/templates/part/prices.html:140
msgid "Calculation parameters"
msgstr ""

#: part/templates/part/prices.html:155 templates/js/translated/bom.js:321
msgid "Supplier Cost"
msgstr ""

#: part/templates/part/prices.html:156 part/templates/part/prices.html:177
#: part/templates/part/prices.html:201 part/templates/part/prices.html:231
#: part/templates/part/prices.html:257 part/templates/part/prices.html:285
msgid "Jump to overview"
msgstr ""

#: part/templates/part/prices.html:181
msgid "Stock Pricing"
msgstr ""

#: part/templates/part/prices.html:190
msgid "No stock pricing history is available for this part."
msgstr ""

#: part/templates/part/prices.html:200
msgid "Internal Cost"
msgstr ""

#: part/templates/part/prices.html:215 part/views.py:1801
msgid "Add Internal Price Break"
msgstr ""

#: part/templates/part/prices.html:230
msgid "BOM Cost"
msgstr ""

#: part/templates/part/prices.html:256
msgid "Sale Cost"
msgstr ""

#: part/templates/part/prices.html:296
msgid "No sale pice history available for this part."
msgstr ""

#: part/templates/part/set_category.html:9
msgid "Set category for the following parts"
msgstr ""

#: part/templates/part/stock_count.html:7 templates/js/translated/bom.js:297
#: templates/js/translated/model_renderers.js:167
#: templates/js/translated/part.js:766 templates/js/translated/part.js:968
msgid "No Stock"
msgstr ""

#: part/templates/part/stock_count.html:9 templates/InvenTree/index.html:166
msgid "Low Stock"
msgstr ""

#: part/templates/part/variant_part.html:9
msgid "Create new part variant"
msgstr ""

#: part/templates/part/variant_part.html:10
#, python-format
msgid "Create a new variant of template <em>'%(full_name)s'</em>."
msgstr ""

#: part/templatetags/inventree_extras.py:106
msgid "Unknown database"
msgstr ""

#: part/views.py:94
msgid "Add Related Part"
msgstr ""

#: part/views.py:149
msgid "Delete Related Part"
msgstr ""

#: part/views.py:160
msgid "Set Part Category"
msgstr ""

#: part/views.py:210
#, python-brace-format
msgid "Set category for {n} parts"
msgstr ""

#: part/views.py:270
msgid "Match References"
msgstr ""

#: part/views.py:526
msgid "None"
msgstr ""

#: part/views.py:585
msgid "Part QR Code"
msgstr ""

#: part/views.py:687
msgid "Select Part Image"
msgstr ""

#: part/views.py:713
msgid "Updated part image"
msgstr ""

#: part/views.py:716
msgid "Part image not found"
msgstr ""

#: part/views.py:728
msgid "Duplicate BOM"
msgstr ""

#: part/views.py:758
msgid "Confirm duplication of BOM from parent"
msgstr ""

#: part/views.py:779
msgid "Validate BOM"
msgstr ""

#: part/views.py:800
msgid "Confirm that the BOM is valid"
msgstr ""

#: part/views.py:811
msgid "Validated Bill of Materials"
msgstr ""

#: part/views.py:884
msgid "Match Parts"
msgstr ""

#: part/views.py:1272
msgid "Confirm Part Deletion"
msgstr ""

#: part/views.py:1279
msgid "Part was deleted"
msgstr ""

#: part/views.py:1288
msgid "Part Pricing"
msgstr ""

#: part/views.py:1437
msgid "Create Part Parameter Template"
msgstr ""

#: part/views.py:1447
msgid "Edit Part Parameter Template"
msgstr ""

#: part/views.py:1454
msgid "Delete Part Parameter Template"
msgstr ""

#: part/views.py:1502 templates/js/translated/part.js:308
msgid "Edit Part Category"
msgstr ""

#: part/views.py:1540
msgid "Delete Part Category"
msgstr ""

#: part/views.py:1546
msgid "Part category was deleted"
msgstr ""

#: part/views.py:1555
msgid "Create Category Parameter Template"
msgstr ""

#: part/views.py:1656
msgid "Edit Category Parameter Template"
msgstr ""

#: part/views.py:1712
msgid "Delete Category Parameter Template"
msgstr ""

#: part/views.py:1734
msgid "Added new price break"
msgstr ""

#: part/views.py:1810
msgid "Edit Internal Price Break"
msgstr ""

#: part/views.py:1818
msgid "Delete Internal Price Break"
msgstr ""

#: report/models.py:182
msgid "Template name"
msgstr ""

#: report/models.py:188
msgid "Report template file"
msgstr ""

#: report/models.py:195
msgid "Report template description"
msgstr ""

#: report/models.py:201
msgid "Report revision number (auto-increments)"
msgstr ""

#: report/models.py:292
msgid "Pattern for generating report filenames"
msgstr ""

#: report/models.py:299
msgid "Report template is enabled"
msgstr ""

#: report/models.py:323
msgid "StockItem query filters (comma-separated list of key=value pairs)"
msgstr ""

#: report/models.py:331
msgid "Include Installed Tests"
msgstr ""

#: report/models.py:332
msgid "Include test results for stock items installed inside assembled item"
msgstr ""

#: report/models.py:380
msgid "Build Filters"
msgstr ""

#: report/models.py:381
msgid "Build query filters (comma-separated list of key=value pairs"
msgstr ""

#: report/models.py:423
msgid "Part Filters"
msgstr ""

#: report/models.py:424
msgid "Part query filters (comma-separated list of key=value pairs"
msgstr ""

#: report/models.py:458
msgid "Purchase order query filters"
msgstr ""

#: report/models.py:496
msgid "Sales order query filters"
msgstr ""

#: report/models.py:546
msgid "Snippet"
msgstr ""

#: report/models.py:547
msgid "Report snippet file"
msgstr ""

#: report/models.py:551
msgid "Snippet file description"
msgstr ""

#: report/models.py:586
msgid "Asset"
msgstr ""

#: report/models.py:587
msgid "Report asset file"
msgstr ""

#: report/models.py:590
msgid "Asset file description"
msgstr ""

#: report/templates/report/inventree_build_order_base.html:147
msgid "Required For"
msgstr ""

#: report/templates/report/inventree_po_report.html:85
#: report/templates/report/inventree_so_report.html:85
msgid "Line Items"
msgstr ""

#: report/templates/report/inventree_test_report_base.html:21
msgid "Stock Item Test Report"
msgstr ""

#: report/templates/report/inventree_test_report_base.html:83
msgid "Test Results"
msgstr ""

#: report/templates/report/inventree_test_report_base.html:88
#: stock/models.py:1804
msgid "Test"
msgstr ""

#: report/templates/report/inventree_test_report_base.html:89
#: stock/models.py:1810
msgid "Result"
msgstr ""

#: report/templates/report/inventree_test_report_base.html:92
#: templates/js/translated/order.js:684 templates/js/translated/stock.js:1502
msgid "Date"
msgstr ""

#: report/templates/report/inventree_test_report_base.html:103
msgid "Pass"
msgstr ""

#: report/templates/report/inventree_test_report_base.html:105
msgid "Fail"
msgstr ""

#: stock/forms.py:79 stock/forms.py:307 stock/models.py:556
#: stock/templates/stock/item_base.html:395
#: templates/js/translated/stock.js:946
msgid "Expiry Date"
msgstr ""

#: stock/forms.py:80 stock/forms.py:308
msgid "Expiration date for this stock item"
msgstr ""

#: stock/forms.py:83
msgid "Enter unique serial numbers (or leave blank)"
msgstr ""

#: stock/forms.py:134
msgid "Destination for serialized stock (by default, will remain in current location)"
msgstr ""

#: stock/forms.py:136
msgid "Serial numbers"
msgstr ""

#: stock/forms.py:136
msgid "Unique serial numbers (must match quantity)"
msgstr ""

#: stock/forms.py:138 stock/forms.py:282
msgid "Add transaction note (optional)"
msgstr ""

#: stock/forms.py:168 stock/forms.py:224
msgid "Select test report template"
msgstr ""

#: stock/forms.py:240
msgid "Stock item to install"
msgstr ""

#: stock/forms.py:270
msgid "Must not exceed available quantity"
msgstr ""

#: stock/forms.py:280
msgid "Destination location for uninstalled items"
msgstr ""

#: stock/forms.py:284
msgid "Confirm uninstall"
msgstr ""

#: stock/forms.py:284
msgid "Confirm removal of installed stock items"
msgstr ""

#: stock/models.py:57 stock/models.py:593
msgid "Owner"
msgstr ""

#: stock/models.py:58 stock/models.py:594
msgid "Select Owner"
msgstr ""

#: stock/models.py:322
msgid "StockItem with this serial number already exists"
msgstr ""

#: stock/models.py:358
#, python-brace-format
msgid "Part type ('{pf}') must be {pe}"
msgstr ""

#: stock/models.py:368 stock/models.py:377
msgid "Quantity must be 1 for item with a serial number"
msgstr ""

#: stock/models.py:369
msgid "Serial number cannot be set if quantity greater than 1"
msgstr ""

#: stock/models.py:391
msgid "Item cannot belong to itself"
msgstr ""

#: stock/models.py:397
msgid "Item must have a build reference if is_building=True"
msgstr ""

#: stock/models.py:404
msgid "Build reference does not point to the same part object"
msgstr ""

#: stock/models.py:446
msgid "Parent Stock Item"
msgstr ""

#: stock/models.py:455
msgid "Base part"
msgstr ""

#: stock/models.py:464
msgid "Select a matching supplier part for this stock item"
msgstr ""

#: stock/models.py:469 stock/templates/stock/stock_app_base.html:8
msgid "Stock Location"
msgstr ""

#: stock/models.py:472
msgid "Where is this stock item located?"
msgstr ""

#: stock/models.py:479
msgid "Packaging this stock item is stored in"
msgstr ""

#: stock/models.py:484 stock/templates/stock/item_base.html:284
msgid "Installed In"
msgstr ""

#: stock/models.py:487
msgid "Is this item installed in another item?"
msgstr ""

#: stock/models.py:503
msgid "Serial number for this item"
msgstr ""

#: stock/models.py:515
msgid "Batch code for this stock item"
msgstr ""

#: stock/models.py:519
msgid "Stock Quantity"
msgstr ""

#: stock/models.py:528
msgid "Source Build"
msgstr ""

#: stock/models.py:530
msgid "Build for this stock item"
msgstr ""

#: stock/models.py:541
msgid "Source Purchase Order"
msgstr ""

#: stock/models.py:544
msgid "Purchase order for this stock item"
msgstr ""

#: stock/models.py:550
msgid "Destination Sales Order"
msgstr ""

#: stock/models.py:557
msgid "Expiry date for stock item. Stock will be considered expired after this date"
msgstr ""

#: stock/models.py:570
msgid "Delete on deplete"
msgstr ""

#: stock/models.py:570
msgid "Delete this Stock Item when stock is depleted"
msgstr ""

#: stock/models.py:580 stock/templates/stock/item.html:99
#: stock/templates/stock/navbar.html:54
msgid "Stock Item Notes"
msgstr ""

#: stock/models.py:589
msgid "Single unit purchase price at time of purchase"
msgstr ""

#: stock/models.py:599
msgid "Scheduled for deletion"
msgstr ""

#: stock/models.py:600
msgid "This StockItem will be deleted by the background worker"
msgstr ""

#: stock/models.py:1063
msgid "Part is not set as trackable"
msgstr ""

#: stock/models.py:1069
msgid "Quantity must be integer"
msgstr ""

#: stock/models.py:1075
#, python-brace-format
msgid "Quantity must not exceed available stock quantity ({n})"
msgstr ""

#: stock/models.py:1078
msgid "Serial numbers must be a list of integers"
msgstr ""

#: stock/models.py:1081
msgid "Quantity does not match serial numbers"
msgstr ""

#: stock/models.py:1088
#, python-brace-format
msgid "Serial numbers already exist: {exists}"
msgstr ""

#: stock/models.py:1246
msgid "StockItem cannot be moved as it is not in stock"
msgstr ""

#: stock/models.py:1724
msgid "Entry notes"
msgstr ""

#: stock/models.py:1781
msgid "Value must be provided for this test"
msgstr ""

#: stock/models.py:1787
msgid "Attachment must be uploaded for this test"
msgstr ""

#: stock/models.py:1805
msgid "Test name"
msgstr ""

#: stock/models.py:1811 templates/js/translated/table_filters.js:244
msgid "Test result"
msgstr ""

#: stock/models.py:1817
msgid "Test output value"
msgstr ""

#: stock/models.py:1824
msgid "Test result attachment"
msgstr ""

#: stock/models.py:1830
msgid "Test notes"
msgstr ""

#: stock/serializers.py:424
msgid "StockItem primary key value"
msgstr ""

#: stock/serializers.py:452
msgid "Stock transaction notes"
msgstr ""

#: stock/serializers.py:462
msgid "A list of stock items must be provided"
msgstr ""

#: stock/serializers.py:554
<<<<<<< HEAD
#, fuzzy
#| msgid "No matching action found"
msgid "Destination stock location"
msgstr "Nessuna azione corrispondente trovata"
=======
msgid "Destination stock location"
msgstr ""
>>>>>>> 62ce278f

#: stock/templates/stock/item.html:17
msgid "Stock Tracking Information"
msgstr ""

#: stock/templates/stock/item.html:30
msgid "New Entry"
msgstr ""

#: stock/templates/stock/item.html:43
msgid "Child Stock Items"
msgstr ""

#: stock/templates/stock/item.html:50
msgid "This stock item does not have any child items"
msgstr ""

#: stock/templates/stock/item.html:58 stock/templates/stock/navbar.html:19
#: stock/templates/stock/navbar.html:22
msgid "Test Data"
msgstr ""

#: stock/templates/stock/item.html:66
msgid "Delete Test Data"
msgstr ""

#: stock/templates/stock/item.html:70
msgid "Add Test Data"
msgstr ""

#: stock/templates/stock/item.html:73 stock/templates/stock/item_base.html:95
msgid "Test Report"
msgstr ""

#: stock/templates/stock/item.html:120 stock/templates/stock/navbar.html:27
msgid "Installed Stock Items"
msgstr ""

#: stock/templates/stock/item.html:125 stock/views.py:511
msgid "Install Stock Item"
msgstr ""

#: stock/templates/stock/item.html:301 stock/templates/stock/item.html:326
msgid "Add Test Result"
msgstr ""

#: stock/templates/stock/item.html:346
msgid "Edit Test Result"
msgstr ""

#: stock/templates/stock/item.html:360
msgid "Delete Test Result"
msgstr ""

#: stock/templates/stock/item_base.html:33
#: stock/templates/stock/item_base.html:399
#: templates/js/translated/table_filters.js:225
msgid "Expired"
msgstr ""

#: stock/templates/stock/item_base.html:43
#: stock/templates/stock/item_base.html:401
#: templates/js/translated/table_filters.js:231
msgid "Stale"
msgstr ""

#: stock/templates/stock/item_base.html:80
#: templates/js/translated/barcode.js:331
#: templates/js/translated/barcode.js:336
msgid "Unlink Barcode"
msgstr ""

#: stock/templates/stock/item_base.html:82
msgid "Link Barcode"
msgstr ""

#: stock/templates/stock/item_base.html:84 templates/stock_table.html:31
msgid "Scan to Location"
msgstr ""

#: stock/templates/stock/item_base.html:91
msgid "Printing actions"
msgstr ""

#: stock/templates/stock/item_base.html:104
msgid "Stock adjustment actions"
msgstr ""

#: stock/templates/stock/item_base.html:108
#: stock/templates/stock/location.html:69 templates/stock_table.html:57
msgid "Count stock"
msgstr ""

#: stock/templates/stock/item_base.html:111 templates/stock_table.html:55
msgid "Add stock"
msgstr ""

#: stock/templates/stock/item_base.html:114 templates/stock_table.html:56
msgid "Remove stock"
msgstr ""

#: stock/templates/stock/item_base.html:117
msgid "Serialize stock"
msgstr ""

#: stock/templates/stock/item_base.html:121
#: stock/templates/stock/location.html:75
msgid "Transfer stock"
msgstr ""

#: stock/templates/stock/item_base.html:124
msgid "Assign to customer"
msgstr ""

#: stock/templates/stock/item_base.html:127
msgid "Return to stock"
msgstr ""

#: stock/templates/stock/item_base.html:130
msgid "Uninstall stock item"
msgstr ""

#: stock/templates/stock/item_base.html:130
msgid "Uninstall"
msgstr ""

#: stock/templates/stock/item_base.html:133
msgid "Install stock item"
msgstr ""

#: stock/templates/stock/item_base.html:133
msgid "Install"
msgstr ""

#: stock/templates/stock/item_base.html:145
msgid "Convert to variant"
msgstr ""

#: stock/templates/stock/item_base.html:148
msgid "Duplicate stock item"
msgstr ""

#: stock/templates/stock/item_base.html:150
msgid "Edit stock item"
msgstr ""

#: stock/templates/stock/item_base.html:153
msgid "Delete stock item"
msgstr ""

#: stock/templates/stock/item_base.html:173
msgid "You are not in the list of owners of this item. This stock item cannot be edited."
msgstr ""

#: stock/templates/stock/item_base.html:180
msgid "This stock item is in production and cannot be edited."
msgstr ""

#: stock/templates/stock/item_base.html:181
msgid "Edit the stock item from the build view."
msgstr ""

#: stock/templates/stock/item_base.html:194
msgid "This stock item has not passed all required tests"
msgstr ""

#: stock/templates/stock/item_base.html:202
#, python-format
msgid "This stock item is allocated to Sales Order %(link)s (Quantity: %(qty)s)"
msgstr ""

#: stock/templates/stock/item_base.html:210
#, python-format
msgid "This stock item is allocated to Build %(link)s (Quantity: %(qty)s)"
msgstr ""

#: stock/templates/stock/item_base.html:216
msgid "This stock item is serialized - it has a unique serial number and the quantity cannot be adjusted."
msgstr ""

#: stock/templates/stock/item_base.html:220
msgid "This stock item cannot be deleted as it has child items"
msgstr ""

#: stock/templates/stock/item_base.html:224
msgid "This stock item will be automatically deleted when all stock is depleted."
msgstr ""

#: stock/templates/stock/item_base.html:232
msgid "Stock Item Details"
msgstr ""

#: stock/templates/stock/item_base.html:254
msgid "previous page"
msgstr ""

#: stock/templates/stock/item_base.html:260
msgid "next page"
msgstr ""

#: stock/templates/stock/item_base.html:303
#: templates/js/translated/build.js:658
msgid "No location set"
msgstr ""

#: stock/templates/stock/item_base.html:310
msgid "Barcode Identifier"
msgstr ""

#: stock/templates/stock/item_base.html:352
msgid "Parent Item"
msgstr ""

#: stock/templates/stock/item_base.html:370
msgid "No manufacturer set"
msgstr ""

#: stock/templates/stock/item_base.html:399
#, python-format
msgid "This StockItem expired on %(item.expiry_date)s"
msgstr ""

#: stock/templates/stock/item_base.html:401
#, python-format
msgid "This StockItem expires on %(item.expiry_date)s"
msgstr ""

#: stock/templates/stock/item_base.html:408
#: templates/js/translated/stock.js:959
msgid "Last Updated"
msgstr ""

#: stock/templates/stock/item_base.html:413
msgid "Last Stocktake"
msgstr ""

#: stock/templates/stock/item_base.html:417
msgid "No stocktake performed"
msgstr ""

#: stock/templates/stock/item_base.html:428
msgid "Tests"
msgstr ""

#: stock/templates/stock/item_base.html:516
msgid "Save"
msgstr ""

#: stock/templates/stock/item_base.html:528
msgid "Edit Stock Status"
msgstr ""

#: stock/templates/stock/item_delete.html:9
msgid "Are you sure you want to delete this stock item?"
msgstr ""

#: stock/templates/stock/item_delete.html:12
#, python-format
msgid "This will remove <strong>%(qty)s</strong> units of <strong>%(full_name)s</strong> from stock."
msgstr ""

#: stock/templates/stock/item_install.html:8
msgid "Install another Stock Item into this item."
msgstr ""

#: stock/templates/stock/item_install.html:11
#: stock/templates/stock/item_install.html:24
msgid "Stock items can only be installed if they meet the following criteria"
msgstr ""

#: stock/templates/stock/item_install.html:14
msgid "The Stock Item links to a Part which is in the BOM for this Stock Item"
msgstr ""

#: stock/templates/stock/item_install.html:15
msgid "The Stock Item is currently in stock"
msgstr ""

#: stock/templates/stock/item_install.html:16
msgid "The Stock Item is serialized and does not belong to another item"
msgstr ""

#: stock/templates/stock/item_install.html:21
msgid "Install this Stock Item in another stock item."
msgstr ""

#: stock/templates/stock/item_install.html:27
msgid "The part associated to this Stock Item belongs to another part's BOM"
msgstr ""

#: stock/templates/stock/item_install.html:28
msgid "This Stock Item is serialized and does not belong to another item"
msgstr ""

#: stock/templates/stock/item_serialize.html:5
msgid "Create serialized items from this stock item."
msgstr ""

#: stock/templates/stock/item_serialize.html:7
msgid "Select quantity to serialize, and unique serial numbers."
msgstr ""

#: stock/templates/stock/location.html:20
msgid "You are not in the list of owners of this location. This stock location cannot be edited."
msgstr ""

#: stock/templates/stock/location.html:37
msgid "All stock items"
msgstr ""

#: stock/templates/stock/location.html:42
msgid "Create new stock location"
msgstr ""

#: stock/templates/stock/location.html:55
msgid "Check-in Items"
msgstr ""

#: stock/templates/stock/location.html:83
msgid "Location actions"
msgstr ""

#: stock/templates/stock/location.html:85
msgid "Edit location"
msgstr ""

#: stock/templates/stock/location.html:87
msgid "Delete location"
msgstr ""

#: stock/templates/stock/location.html:99
msgid "Location Details"
msgstr ""

#: stock/templates/stock/location.html:104
msgid "Location Path"
msgstr ""

#: stock/templates/stock/location.html:109
msgid "Location Description"
msgstr ""

#: stock/templates/stock/location.html:114
#: stock/templates/stock/location.html:155
#: stock/templates/stock/location_navbar.html:11
#: stock/templates/stock/location_navbar.html:14
msgid "Sublocations"
msgstr ""

#: stock/templates/stock/location.html:124
msgid "Stock Details"
msgstr ""

#: stock/templates/stock/location.html:129 templates/InvenTree/search.html:196
#: templates/stats.html:97 users/models.py:42
msgid "Stock Locations"
msgstr ""

#: stock/templates/stock/location.html:162 templates/stock_table.html:37
msgid "Printing Actions"
msgstr ""

#: stock/templates/stock/location.html:166 templates/stock_table.html:41
msgid "Print labels"
msgstr ""

#: stock/templates/stock/location.html:250
msgid "New Location"
msgstr ""

#: stock/templates/stock/location.html:251
msgid "Create new location"
msgstr ""

#: stock/templates/stock/location_delete.html:7
msgid "Are you sure you want to delete this stock location?"
msgstr ""

#: stock/templates/stock/navbar.html:11
msgid "Stock Item Tracking"
msgstr ""

#: stock/templates/stock/navbar.html:14
msgid "History"
msgstr ""

#: stock/templates/stock/navbar.html:30
msgid "Installed Items"
msgstr ""

#: stock/templates/stock/navbar.html:38
msgid "Child Items"
msgstr ""

#: stock/templates/stock/navbar.html:41
msgid "Children"
msgstr ""

#: stock/templates/stock/stock_adjust.html:43
msgid "Remove item"
msgstr ""

#: stock/templates/stock/stock_app_base.html:16
msgid "Loading..."
msgstr ""

#: stock/templates/stock/stock_uninstall.html:8
msgid "The following stock items will be uninstalled"
msgstr ""

#: stock/templates/stock/stockitem_convert.html:7 stock/views.py:909
msgid "Convert Stock Item"
msgstr ""

#: stock/templates/stock/stockitem_convert.html:8
#, python-format
msgid "This stock item is current an instance of <em>%(part)s</em>"
msgstr ""

#: stock/templates/stock/stockitem_convert.html:9
msgid "It can be converted to one of the part variants listed below."
msgstr ""

#: stock/templates/stock/stockitem_convert.html:14
msgid "This action cannot be easily undone"
msgstr ""

#: stock/templates/stock/tracking_delete.html:6
msgid "Are you sure you want to delete this stock tracking entry?"
msgstr ""

#: stock/views.py:158
msgid "Edit Stock Location"
msgstr ""

#: stock/views.py:265 stock/views.py:888 stock/views.py:1010
#: stock/views.py:1375
msgid "Owner is required (ownership control is enabled)"
msgstr ""

#: stock/views.py:280
msgid "Stock Location QR code"
msgstr ""

#: stock/views.py:299
msgid "Assign to Customer"
msgstr ""

#: stock/views.py:308
msgid "Customer must be specified"
msgstr ""

#: stock/views.py:332
msgid "Return to Stock"
msgstr ""

#: stock/views.py:341
msgid "Specify a valid location"
msgstr ""

#: stock/views.py:352
msgid "Stock item returned from customer"
msgstr ""

#: stock/views.py:363
msgid "Delete All Test Data"
msgstr ""

#: stock/views.py:380
msgid "Confirm test data deletion"
msgstr ""

#: stock/views.py:485
msgid "Stock Item QR Code"
msgstr ""

#: stock/views.py:660
msgid "Uninstall Stock Items"
msgstr ""

#: stock/views.py:757 templates/js/translated/stock.js:321
msgid "Confirm stock adjustment"
msgstr ""

#: stock/views.py:768
msgid "Uninstalled stock items"
msgstr ""

#: stock/views.py:790
msgid "Edit Stock Item"
msgstr ""

#: stock/views.py:936
msgid "Create new Stock Location"
msgstr ""

#: stock/views.py:1027
msgid "Serialize Stock"
msgstr ""

#: stock/views.py:1120
msgid "Create new Stock Item"
msgstr ""

#: stock/views.py:1262
msgid "Duplicate Stock Item"
msgstr ""

#: stock/views.py:1344
msgid "Quantity cannot be negative"
msgstr ""

#: stock/views.py:1444
msgid "Delete Stock Location"
msgstr ""

#: stock/views.py:1457
msgid "Delete Stock Item"
msgstr ""

#: stock/views.py:1468
msgid "Delete Stock Tracking Entry"
msgstr ""

#: stock/views.py:1475
msgid "Edit Stock Tracking Entry"
msgstr ""

#: stock/views.py:1484
msgid "Add Stock Tracking Entry"
msgstr ""

#: templates/403.html:5 templates/403.html:11
msgid "Permission Denied"
msgstr ""

#: templates/403.html:14
msgid "You do not have permission to view this page."
msgstr ""

#: templates/404.html:5 templates/404.html:11
msgid "Page Not Found"
msgstr ""

#: templates/404.html:14
msgid "The requested page does not exist"
msgstr ""

#: templates/InvenTree/index.html:7
msgid "Index"
msgstr ""

#: templates/InvenTree/index.html:105
msgid "Starred Parts"
msgstr ""

#: templates/InvenTree/index.html:115
msgid "Latest Parts"
msgstr ""

#: templates/InvenTree/index.html:126
msgid "BOM Waiting Validation"
msgstr ""

#: templates/InvenTree/index.html:153
msgid "Recently Updated"
msgstr ""

#: templates/InvenTree/index.html:176
msgid "Depleted Stock"
msgstr ""

#: templates/InvenTree/index.html:199
msgid "Expired Stock"
msgstr ""

#: templates/InvenTree/index.html:210
msgid "Stale Stock"
msgstr ""

#: templates/InvenTree/index.html:232
msgid "Build Orders In Progress"
msgstr ""

#: templates/InvenTree/index.html:243
msgid "Overdue Build Orders"
msgstr ""

#: templates/InvenTree/index.html:263
msgid "Outstanding Purchase Orders"
msgstr ""

#: templates/InvenTree/index.html:274
msgid "Overdue Purchase Orders"
msgstr ""

#: templates/InvenTree/index.html:294
msgid "Outstanding Sales Orders"
msgstr ""

#: templates/InvenTree/index.html:305
msgid "Overdue Sales Orders"
msgstr ""

#: templates/InvenTree/search.html:8 templates/InvenTree/search.html:14
msgid "Search Results"
msgstr ""

#: templates/InvenTree/search.html:24
msgid "Enter a search query"
msgstr ""

#: templates/InvenTree/settings/barcode.html:8
msgid "Barcode Settings"
msgstr ""

#: templates/InvenTree/settings/build.html:8
msgid "Build Order Settings"
msgstr ""

#: templates/InvenTree/settings/category.html:7
msgid "Category Settings"
msgstr ""

#: templates/InvenTree/settings/currencies.html:8
msgid "Currency Settings"
msgstr ""

#: templates/InvenTree/settings/currencies.html:23
msgid "Base Currency"
msgstr ""

#: templates/InvenTree/settings/currencies.html:27
msgid "Exchange Rates"
msgstr ""

#: templates/InvenTree/settings/currencies.html:37
msgid "Last Update"
msgstr ""

#: templates/InvenTree/settings/currencies.html:43
msgid "Never"
msgstr ""

#: templates/InvenTree/settings/currencies.html:48
msgid "Update Now"
msgstr ""

#: templates/InvenTree/settings/global.html:9
msgid "Server Settings"
msgstr ""

#: templates/InvenTree/settings/header.html:7
msgid "Setting"
msgstr ""

#: templates/InvenTree/settings/login.html:9
msgid "Login Settings"
msgstr ""

#: templates/InvenTree/settings/login.html:22 templates/account/signup.html:5
msgid "Signup"
msgstr ""

#: templates/InvenTree/settings/navbar.html:12
#: templates/InvenTree/settings/user_settings.html:9
msgid "User Settings"
msgstr ""

#: templates/InvenTree/settings/navbar.html:15
#: templates/InvenTree/settings/navbar.html:17
msgid "Account"
msgstr ""

#: templates/InvenTree/settings/navbar.html:21
#: templates/InvenTree/settings/navbar.html:23
msgid "Home Page"
msgstr ""

#: templates/InvenTree/settings/navbar.html:27
#: templates/InvenTree/settings/navbar.html:29
#: templates/js/translated/tables.js:375 templates/search_form.html:6
#: templates/search_form.html:8
msgid "Search"
msgstr ""

#: templates/InvenTree/settings/navbar.html:33
#: templates/InvenTree/settings/navbar.html:35
msgid "Labels"
msgstr ""

#: templates/InvenTree/settings/navbar.html:39
#: templates/InvenTree/settings/navbar.html:41
msgid "Reports"
msgstr ""

#: templates/InvenTree/settings/navbar.html:45
#: templates/InvenTree/settings/navbar.html:47
msgid "Forms"
msgstr ""

#: templates/InvenTree/settings/navbar.html:52
#: templates/InvenTree/settings/navbar.html:54
#: templates/InvenTree/settings/settings.html:8 templates/navbar.html:90
msgid "Settings"
msgstr ""

#: templates/InvenTree/settings/navbar.html:62
msgid "InvenTree Settings"
msgstr ""

#: templates/InvenTree/settings/navbar.html:65
#: templates/InvenTree/settings/navbar.html:67 templates/stats.html:9
msgid "Server"
msgstr ""

#: templates/InvenTree/settings/navbar.html:71
#: templates/InvenTree/settings/navbar.html:73 templates/navbar.html:87
msgid "Login"
msgstr ""

#: templates/InvenTree/settings/navbar.html:77
#: templates/InvenTree/settings/navbar.html:79
msgid "Barcodes"
msgstr ""

#: templates/InvenTree/settings/navbar.html:83
#: templates/InvenTree/settings/navbar.html:85
msgid "Currencies"
msgstr ""

#: templates/InvenTree/settings/navbar.html:89
#: templates/InvenTree/settings/navbar.html:91
msgid "Reporting"
msgstr ""

#: templates/InvenTree/settings/navbar.html:101
#: templates/InvenTree/settings/navbar.html:103
msgid "Categories"
msgstr ""

#: templates/InvenTree/settings/part.html:7
msgid "Part Settings"
msgstr ""

#: templates/InvenTree/settings/part.html:12
msgid "Part Options"
msgstr ""

#: templates/InvenTree/settings/part.html:43
msgid "Part Import"
msgstr ""

#: templates/InvenTree/settings/part.html:46
msgid "Import Part"
msgstr ""

#: templates/InvenTree/settings/part.html:59
msgid "Part Parameter Templates"
msgstr ""

#: templates/InvenTree/settings/po.html:9
msgid "Purchase Order Settings"
msgstr ""

#: templates/InvenTree/settings/report.html:10
#: templates/InvenTree/settings/user_reports.html:9
msgid "Report Settings"
msgstr ""

#: templates/InvenTree/settings/setting.html:29
msgid "No value set"
msgstr ""

#: templates/InvenTree/settings/setting.html:41
msgid "Edit setting"
msgstr ""

#: templates/InvenTree/settings/settings.html:154
msgid "No category parameter templates found"
msgstr ""

#: templates/InvenTree/settings/settings.html:176
#: templates/InvenTree/settings/settings.html:275
msgid "Edit Template"
msgstr ""

#: templates/InvenTree/settings/settings.html:177
#: templates/InvenTree/settings/settings.html:276
msgid "Delete Template"
msgstr ""

#: templates/InvenTree/settings/settings.html:255
msgid "No part parameter templates found"
msgstr ""

#: templates/InvenTree/settings/so.html:7
msgid "Sales Order Settings"
msgstr ""

#: templates/InvenTree/settings/stock.html:7
msgid "Stock Settings"
msgstr ""

#: templates/InvenTree/settings/user.html:11
msgid "Account Settings"
msgstr ""

#: templates/InvenTree/settings/user.html:19
#: templates/js/translated/helpers.js:26
msgid "Edit"
msgstr ""

#: templates/InvenTree/settings/user.html:21
#: templates/account/password_reset_from_key.html:4
#: templates/account/password_reset_from_key.html:7
msgid "Change Password"
msgstr ""

#: templates/InvenTree/settings/user.html:28
msgid "Username"
msgstr ""

#: templates/InvenTree/settings/user.html:32
msgid "First Name"
msgstr ""

#: templates/InvenTree/settings/user.html:36
msgid "Last Name"
msgstr ""

#: templates/InvenTree/settings/user.html:42
msgid "E-Mail"
msgstr ""

#: templates/InvenTree/settings/user.html:47
msgid "The following e-mail addresses are associated with your account:"
msgstr ""

#: templates/InvenTree/settings/user.html:61
msgid "Verified"
msgstr ""

#: templates/InvenTree/settings/user.html:63
msgid "Unverified"
msgstr ""

#: templates/InvenTree/settings/user.html:65
msgid "Primary"
msgstr ""

#: templates/InvenTree/settings/user.html:71
msgid "Make Primary"
msgstr ""

#: templates/InvenTree/settings/user.html:72
msgid "Re-send Verification"
msgstr ""

#: templates/InvenTree/settings/user.html:73
#: templates/InvenTree/settings/user.html:130
msgid "Remove"
msgstr ""

#: templates/InvenTree/settings/user.html:80
msgid "Warning:"
msgstr ""

#: templates/InvenTree/settings/user.html:81
msgid "You currently do not have any e-mail address set up. You should really add an e-mail address so you can receive notifications, reset your password, etc."
msgstr ""

#: templates/InvenTree/settings/user.html:88
msgid "Add E-mail Address"
msgstr ""

#: templates/InvenTree/settings/user.html:93
msgid "Add E-mail"
msgstr ""

#: templates/InvenTree/settings/user.html:100
msgid "Social Accounts"
msgstr ""

#: templates/InvenTree/settings/user.html:105
msgid "You can sign in to your account using any of the following third party accounts:"
msgstr ""

#: templates/InvenTree/settings/user.html:138
msgid "You currently have no social network accounts connected to this account."
msgstr ""

#: templates/InvenTree/settings/user.html:142
msgid "Add a 3rd Party Account"
msgstr ""

#: templates/InvenTree/settings/user.html:153
msgid "Theme Settings"
msgstr ""

#: templates/InvenTree/settings/user.html:174
msgid "Set Theme"
msgstr ""

#: templates/InvenTree/settings/user.html:181
msgid "Language Settings"
msgstr ""

#: templates/InvenTree/settings/user.html:200
#, python-format
msgid "%(lang_translated)s%% translated"
msgstr ""

#: templates/InvenTree/settings/user.html:202
msgid "No translations available"
msgstr ""

#: templates/InvenTree/settings/user.html:209
msgid "Set Language"
msgstr ""

#: templates/InvenTree/settings/user.html:214
msgid "Help the translation efforts!"
msgstr ""

#: templates/InvenTree/settings/user.html:215
#, python-format
msgid "Native language translation of the InvenTree web application is <a href=\"%(link)s\">community contributed via crowdin</a>. Contributions are welcomed and encouraged."
msgstr ""

#: templates/InvenTree/settings/user.html:223
msgid "Do you really want to remove the selected e-mail address?"
msgstr ""

#: templates/InvenTree/settings/user_forms.html:9
msgid "Form Settings"
msgstr ""

#: templates/InvenTree/settings/user_homepage.html:9
msgid "Home Page Settings"
msgstr ""

#: templates/InvenTree/settings/user_labels.html:9
msgid "Label Settings"
msgstr ""

#: templates/InvenTree/settings/user_search.html:9
msgid "Search Settings"
msgstr ""

#: templates/about.html:13
msgid "InvenTree Version Information"
msgstr ""

#: templates/about.html:22
msgid "InvenTree Version"
msgstr ""

#: templates/about.html:27
msgid "Development Version"
msgstr ""

#: templates/about.html:30
msgid "Up to Date"
msgstr ""

#: templates/about.html:32
msgid "Update Available"
msgstr ""

#: templates/about.html:42
msgid "Commit Hash"
msgstr ""

#: templates/about.html:49
msgid "Commit Date"
msgstr ""

#: templates/about.html:55
msgid "InvenTree Documentation"
msgstr ""

#: templates/about.html:60
msgid "API Version"
msgstr ""

#: templates/about.html:65
msgid "Python Version"
msgstr ""

#: templates/about.html:70
msgid "Django Version"
msgstr ""

#: templates/about.html:75
msgid "View Code on GitHub"
msgstr ""

#: templates/about.html:80
msgid "Credits"
msgstr ""

#: templates/about.html:85
msgid "Mobile App"
msgstr ""

#: templates/about.html:90
msgid "Submit Bug Report"
msgstr ""

#: templates/about.html:97 templates/clip.html:4
msgid "copy to clipboard"
msgstr ""

#: templates/about.html:97
msgid "copy version information"
msgstr ""

#: templates/about.html:107 templates/js/translated/modals.js:50
#: templates/js/translated/modals.js:584 templates/js/translated/modals.js:678
#: templates/js/translated/modals.js:982 templates/modals.html:29
#: templates/modals.html:54
msgid "Close"
msgstr ""

#: templates/account/email_confirm.html:6
#: templates/account/email_confirm.html:10
msgid "Confirm E-mail Address"
msgstr ""

#: templates/account/email_confirm.html:16
#, python-format
msgid "Please confirm that <a href=\"mailto:%(email)s\">%(email)s</a> is an e-mail address for user %(user_display)s."
msgstr ""

#: templates/account/email_confirm.html:27
#, python-format
msgid "This e-mail confirmation link expired or is invalid. Please <a href=\"%(email_url)s\">issue a new e-mail confirmation request</a>."
msgstr ""

#: templates/account/login.html:5 templates/account/login.html:14
#: templates/account/login.html:36
msgid "Sign In"
msgstr ""

#: templates/account/login.html:19
#, python-format
<<<<<<< HEAD
msgid ""
"Please sign in with one\n"
=======
msgid "Please sign in with one\n"
>>>>>>> 62ce278f
"of your existing third party accounts or  <a class=\"btn btn-primary btn-small\" href=\"%(signup_url)s\">sign up</a>\n"
"for a account and sign in below:"
msgstr ""

#: templates/account/login.html:23
#, python-format
<<<<<<< HEAD
msgid ""
"If you have not created an account yet, then please\n"
=======
msgid "If you have not created an account yet, then please\n"
>>>>>>> 62ce278f
"<a href=\"%(signup_url)s\">sign up</a> first."
msgstr ""

#: templates/account/login.html:38
<<<<<<< HEAD
#, fuzzy
#| msgid "Confirm password"
msgid "Forgot Password?"
msgstr "Conferma la password"
=======
msgid "Forgot Password?"
msgstr ""
>>>>>>> 62ce278f

#: templates/account/login.html:45
msgid "or use SSO"
msgstr ""

#: templates/account/logout.html:5 templates/account/logout.html:8
#: templates/account/logout.html:17
msgid "Sign Out"
msgstr ""

#: templates/account/logout.html:10
msgid "Are you sure you want to sign out?"
msgstr ""

#: templates/account/password_reset.html:5
#: templates/account/password_reset.html:12
msgid "Password Reset"
msgstr ""

#: templates/account/password_reset.html:18
msgid "Forgotten your password? Enter your e-mail address below, and we'll send you an e-mail allowing you to reset it."
msgstr ""

#: templates/account/password_reset.html:23
msgid "Reset My Password"
msgstr ""

#: templates/account/password_reset.html:27 templates/account/signup.html:36
msgid "This function is currently disabled. Please contact an administrator."
msgstr ""

#: templates/account/password_reset_from_key.html:7
msgid "Bad Token"
msgstr ""

#: templates/account/password_reset_from_key.html:11
#, python-format
msgid "The password reset link was invalid, possibly because it has already been used.  Please request a <a href=\"%(passwd_reset_url)s\">new password reset</a>."
msgstr ""

#: templates/account/password_reset_from_key.html:17
<<<<<<< HEAD
#, fuzzy
#| msgid "Enter password"
msgid "change password"
msgstr "Inserire la password"
=======
msgid "change password"
msgstr ""
>>>>>>> 62ce278f

#: templates/account/password_reset_from_key.html:20
msgid "Your password is now changed."
msgstr ""

#: templates/account/signup.html:11 templates/account/signup.html:22
msgid "Sign Up"
msgstr ""

#: templates/account/signup.html:13
#, python-format
msgid "Already have an account? Then please <a href=\"%(login_url)s\">sign in</a>."
msgstr ""

#: templates/account/signup.html:27
msgid "Or use a SSO-provider for signup"
msgstr ""

#: templates/image_download.html:8
msgid "Specify URL for downloading image"
msgstr ""

#: templates/image_download.html:11
msgid "Must be a valid image URL"
msgstr ""

#: templates/image_download.html:12
msgid "Remote server must be accessible"
msgstr ""

#: templates/image_download.html:13
msgid "Remote image must not exceed maximum allowable file size"
msgstr ""

#: templates/js/report.js:47 templates/js/translated/report.js:67
msgid "items selected"
msgstr ""

#: templates/js/report.js:55 templates/js/translated/report.js:75
msgid "Select Report Template"
msgstr ""

#: templates/js/report.js:70 templates/js/translated/report.js:90
msgid "Select Test Report Template"
msgstr ""

#: templates/js/report.js:98 templates/js/translated/label.js:29
#: templates/js/translated/report.js:118 templates/js/translated/stock.js:297
msgid "Select Stock Items"
msgstr ""

#: templates/js/report.js:99 templates/js/translated/report.js:119
msgid "Stock item(s) must be selected before printing reports"
msgstr ""

#: templates/js/report.js:116 templates/js/report.js:169
#: templates/js/report.js:223 templates/js/report.js:277
#: templates/js/report.js:331 templates/js/translated/report.js:136
#: templates/js/translated/report.js:189 templates/js/translated/report.js:243
#: templates/js/translated/report.js:297 templates/js/translated/report.js:351
msgid "No Reports Found"
msgstr ""

#: templates/js/report.js:117 templates/js/translated/report.js:137
msgid "No report templates found which match selected stock item(s)"
msgstr ""

#: templates/js/report.js:152 templates/js/translated/report.js:172
msgid "Select Builds"
msgstr ""

#: templates/js/report.js:153 templates/js/translated/report.js:173
msgid "Build(s) must be selected before printing reports"
msgstr ""

#: templates/js/report.js:170 templates/js/translated/report.js:190
msgid "No report templates found which match selected build(s)"
msgstr ""

#: templates/js/report.js:205 templates/js/translated/build.js:948
#: templates/js/translated/label.js:134 templates/js/translated/report.js:225
msgid "Select Parts"
msgstr ""

#: templates/js/report.js:206 templates/js/translated/report.js:226
msgid "Part(s) must be selected before printing reports"
msgstr ""

#: templates/js/report.js:224 templates/js/translated/report.js:244
msgid "No report templates found which match selected part(s)"
msgstr ""

#: templates/js/report.js:259 templates/js/translated/report.js:279
msgid "Select Purchase Orders"
msgstr ""

#: templates/js/report.js:260 templates/js/translated/report.js:280
msgid "Purchase Order(s) must be selected before printing report"
msgstr ""

#: templates/js/report.js:278 templates/js/report.js:332
#: templates/js/translated/report.js:298 templates/js/translated/report.js:352
msgid "No report templates found which match selected orders"
msgstr ""

#: templates/js/report.js:313 templates/js/translated/report.js:333
msgid "Select Sales Orders"
msgstr ""

#: templates/js/report.js:314 templates/js/translated/report.js:334
msgid "Sales Order(s) must be selected before printing report"
msgstr ""

#: templates/js/translated/api.js:174 templates/js/translated/modals.js:1052
msgid "No Response"
msgstr ""

#: templates/js/translated/api.js:175 templates/js/translated/modals.js:1053
msgid "No response from the InvenTree server"
msgstr ""

#: templates/js/translated/api.js:181
msgid "Error 400: Bad request"
msgstr ""

#: templates/js/translated/api.js:182
msgid "API request returned error code 400"
msgstr ""

#: templates/js/translated/api.js:186 templates/js/translated/modals.js:1062
msgid "Error 401: Not Authenticated"
msgstr ""

#: templates/js/translated/api.js:187 templates/js/translated/modals.js:1063
msgid "Authentication credentials not supplied"
msgstr ""

#: templates/js/translated/api.js:191 templates/js/translated/modals.js:1067
msgid "Error 403: Permission Denied"
msgstr ""

#: templates/js/translated/api.js:192 templates/js/translated/modals.js:1068
msgid "You do not have the required permissions to access this function"
msgstr ""

#: templates/js/translated/api.js:196 templates/js/translated/modals.js:1072
msgid "Error 404: Resource Not Found"
msgstr ""

#: templates/js/translated/api.js:197 templates/js/translated/modals.js:1073
msgid "The requested resource could not be located on the server"
msgstr ""

#: templates/js/translated/api.js:201 templates/js/translated/modals.js:1077
msgid "Error 408: Timeout"
msgstr ""

#: templates/js/translated/api.js:202 templates/js/translated/modals.js:1078
msgid "Connection timeout while requesting data from server"
msgstr ""

#: templates/js/translated/api.js:205
msgid "Unhandled Error Code"
msgstr ""

#: templates/js/translated/api.js:206
msgid "Error code"
msgstr ""

#: templates/js/translated/attachment.js:27
msgid "No attachments found"
msgstr ""

#: templates/js/translated/attachment.js:91
msgid "Upload Date"
msgstr ""

#: templates/js/translated/attachment.js:104
msgid "Edit attachment"
msgstr ""

#: templates/js/translated/attachment.js:111
msgid "Delete attachment"
msgstr ""

#: templates/js/translated/barcode.js:30
msgid "Scan barcode data here using wedge scanner"
msgstr ""

#: templates/js/translated/barcode.js:32
msgid "Enter barcode data"
msgstr ""

#: templates/js/translated/barcode.js:36
msgid "Barcode"
msgstr ""

#: templates/js/translated/barcode.js:54
msgid "Enter optional notes for stock transfer"
msgstr ""

#: templates/js/translated/barcode.js:55
msgid "Enter notes"
msgstr ""

#: templates/js/translated/barcode.js:93
msgid "Server error"
msgstr ""

#: templates/js/translated/barcode.js:114
msgid "Unknown response from server"
msgstr ""

#: templates/js/translated/barcode.js:141
#: templates/js/translated/modals.js:1042
msgid "Invalid server response"
msgstr ""

#: templates/js/translated/barcode.js:234
msgid "Scan barcode data below"
msgstr ""

#: templates/js/translated/barcode.js:281 templates/navbar.html:65
msgid "Scan Barcode"
msgstr ""

#: templates/js/translated/barcode.js:292
msgid "No URL in response"
msgstr ""

#: templates/js/translated/barcode.js:310
msgid "Link Barcode to Stock Item"
msgstr ""

#: templates/js/translated/barcode.js:333
msgid "This will remove the association between this stock item and the barcode"
msgstr ""

#: templates/js/translated/barcode.js:339
msgid "Unlink"
msgstr ""

#: templates/js/translated/barcode.js:398 templates/js/translated/stock.js:273
msgid "Remove stock item"
msgstr ""

#: templates/js/translated/barcode.js:440
msgid "Check Stock Items into Location"
msgstr ""

#: templates/js/translated/barcode.js:444
#: templates/js/translated/barcode.js:571
msgid "Check In"
msgstr ""

#: templates/js/translated/barcode.js:486
#: templates/js/translated/barcode.js:610
msgid "Error transferring stock"
msgstr ""

#: templates/js/translated/barcode.js:505
msgid "Stock Item already scanned"
msgstr ""

#: templates/js/translated/barcode.js:509
msgid "Stock Item already in this location"
msgstr ""

#: templates/js/translated/barcode.js:516
msgid "Added stock item"
msgstr ""

#: templates/js/translated/barcode.js:523
msgid "Barcode does not match Stock Item"
msgstr ""

#: templates/js/translated/barcode.js:566
msgid "Check Into Location"
msgstr ""

#: templates/js/translated/barcode.js:629
msgid "Barcode does not match a valid location"
msgstr ""

#: templates/js/translated/bom.js:234 templates/js/translated/build.js:1495
msgid "Open subassembly"
msgstr ""

#: templates/js/translated/bom.js:288 templates/js/translated/build.js:744
#: templates/js/translated/build.js:1345 templates/js/translated/build.js:1522
msgid "Available"
msgstr ""

#: templates/js/translated/bom.js:307
msgid "Purchase Price Range"
msgstr ""

#: templates/js/translated/bom.js:314
msgid "Purchase Price Average"
msgstr ""

#: templates/js/translated/bom.js:363 templates/js/translated/bom.js:449
msgid "View BOM"
msgstr ""

#: templates/js/translated/bom.js:415 templates/js/translated/build.js:798
#: templates/js/translated/build.js:1545 templates/js/translated/order.js:1285
msgid "Actions"
msgstr ""

#: templates/js/translated/bom.js:423
msgid "Validate BOM Item"
msgstr ""

#: templates/js/translated/bom.js:425
msgid "This line has been validated"
msgstr ""

#: templates/js/translated/bom.js:427 templates/js/translated/bom.js:590
msgid "Edit BOM Item"
msgstr ""

#: templates/js/translated/bom.js:429 templates/js/translated/bom.js:575
msgid "Delete BOM Item"
msgstr ""

#: templates/js/translated/bom.js:520 templates/js/translated/build.js:485
#: templates/js/translated/build.js:1593
msgid "No BOM items found"
msgstr ""

#: templates/js/translated/build.js:71
msgid "Edit Build Order"
msgstr ""

#: templates/js/translated/build.js:105
msgid "Create Build Order"
msgstr ""

#: templates/js/translated/build.js:138
msgid "Allocate stock items to this build output"
msgstr ""

#: templates/js/translated/build.js:146
msgid "Unallocate stock from build output"
msgstr ""

#: templates/js/translated/build.js:155
msgid "Complete build output"
msgstr ""

#: templates/js/translated/build.js:164
msgid "Delete build output"
msgstr ""

#: templates/js/translated/build.js:265
msgid "No build order allocations found"
msgstr ""

#: templates/js/translated/build.js:303 templates/js/translated/order.js:1159
msgid "Location not specified"
msgstr ""

#: templates/js/translated/build.js:675 templates/js/translated/build.js:1356
#: templates/js/translated/order.js:1292
msgid "Edit stock allocation"
<<<<<<< HEAD
msgstr ""

#: templates/js/translated/build.js:677 templates/js/translated/build.js:1357
#: templates/js/translated/order.js:1293
msgid "Delete stock allocation"
msgstr ""

#: templates/js/translated/build.js:695
msgid "Edit Allocation"
msgstr ""

=======
msgstr ""

#: templates/js/translated/build.js:677 templates/js/translated/build.js:1357
#: templates/js/translated/order.js:1293
msgid "Delete stock allocation"
msgstr ""

#: templates/js/translated/build.js:695
msgid "Edit Allocation"
msgstr ""

>>>>>>> 62ce278f
#: templates/js/translated/build.js:705
msgid "Remove Allocation"
msgstr ""

#: templates/js/translated/build.js:718
msgid "Required Part"
msgstr ""

#: templates/js/translated/build.js:739
msgid "Quantity Per"
msgstr ""

#: templates/js/translated/build.js:749 templates/js/translated/build.js:975
#: templates/js/translated/build.js:1352 templates/js/translated/order.js:1514
msgid "Allocated"
msgstr ""

#: templates/js/translated/build.js:805 templates/js/translated/build.js:1553
#: templates/js/translated/order.js:1567
msgid "Build stock"
msgstr ""

#: templates/js/translated/build.js:809 templates/js/translated/build.js:1557
#: templates/stock_table.html:59
msgid "Order stock"
msgstr ""

#: templates/js/translated/build.js:812 templates/js/translated/order.js:1560
msgid "Allocate stock"
msgstr ""

#: templates/js/translated/build.js:880
msgid "Specify stock allocation quantity"
msgstr ""

#: templates/js/translated/build.js:949
msgid "You must select at least one part to allocate"
msgstr ""

#: templates/js/translated/build.js:963
msgid "Select source location (leave blank to take from all locations)"
msgstr ""

#: templates/js/translated/build.js:992
msgid "Confirm stock allocation"
msgstr ""

#: templates/js/translated/build.js:993
msgid "Allocate Stock Items to Build Order"
msgstr ""

#: templates/js/translated/build.js:1004
<<<<<<< HEAD
#, fuzzy
#| msgid "No matching action found"
msgid "No matching stock locations"
msgstr "Nessuna azione corrispondente trovata"

#: templates/js/translated/build.js:1048
#, fuzzy
#| msgid "No matching action found"
msgid "No matching stock items"
msgstr "Nessuna azione corrispondente trovata"
=======
msgid "No matching stock locations"
msgstr ""

#: templates/js/translated/build.js:1048
msgid "No matching stock items"
msgstr ""
>>>>>>> 62ce278f

#: templates/js/translated/build.js:1172
msgid "No builds matching query"
msgstr ""

#: templates/js/translated/build.js:1189 templates/js/translated/part.js:856
#: templates/js/translated/part.js:1134 templates/js/translated/stock.js:762
#: templates/js/translated/stock.js:1456
msgid "Select"
msgstr ""

#: templates/js/translated/build.js:1209
msgid "Build order is overdue"
msgstr ""

#: templates/js/translated/build.js:1270 templates/js/translated/stock.js:1675
msgid "No user information"
msgstr ""

#: templates/js/translated/build.js:1282
msgid "No information"
msgstr ""

#: templates/js/translated/build.js:1333
msgid "No parts allocated for"
msgstr ""

#: templates/js/translated/company.js:65
msgid "Add Manufacturer"
msgstr ""

#: templates/js/translated/company.js:78 templates/js/translated/company.js:176
msgid "Add Manufacturer Part"
msgstr ""

#: templates/js/translated/company.js:99
msgid "Edit Manufacturer Part"
msgstr ""

#: templates/js/translated/company.js:108
msgid "Delete Manufacturer Part"
msgstr ""

#: templates/js/translated/company.js:164 templates/js/translated/order.js:89
msgid "Add Supplier"
msgstr ""

#: templates/js/translated/company.js:192
msgid "Add Supplier Part"
msgstr ""

#: templates/js/translated/company.js:207
msgid "Edit Supplier Part"
msgstr ""

#: templates/js/translated/company.js:217
msgid "Delete Supplier Part"
msgstr ""

#: templates/js/translated/company.js:264
msgid "Edit Company"
msgstr ""

#: templates/js/translated/company.js:285
msgid "Add new Company"
msgstr ""

#: templates/js/translated/company.js:362
msgid "Parts Supplied"
msgstr ""

#: templates/js/translated/company.js:371
msgid "Parts Manufactured"
msgstr ""

#: templates/js/translated/company.js:385
msgid "No company information found"
msgstr ""

#: templates/js/translated/company.js:404
msgid "The following manufacturer parts will be deleted"
msgstr ""

#: templates/js/translated/company.js:421
msgid "Delete Manufacturer Parts"
msgstr ""

#: templates/js/translated/company.js:476
msgid "No manufacturer parts found"
msgstr ""

#: templates/js/translated/company.js:496
#: templates/js/translated/company.js:753 templates/js/translated/part.js:427
#: templates/js/translated/part.js:512
msgid "Template part"
msgstr ""

#: templates/js/translated/company.js:500
#: templates/js/translated/company.js:757 templates/js/translated/part.js:431
#: templates/js/translated/part.js:516
msgid "Assembled part"
msgstr ""

#: templates/js/translated/company.js:627 templates/js/translated/part.js:604
msgid "No parameters found"
msgstr ""

#: templates/js/translated/company.js:664 templates/js/translated/part.js:646
msgid "Edit parameter"
msgstr ""

#: templates/js/translated/company.js:665 templates/js/translated/part.js:647
msgid "Delete parameter"
msgstr ""

#: templates/js/translated/company.js:684 templates/js/translated/part.js:664
msgid "Edit Parameter"
msgstr ""

#: templates/js/translated/company.js:695 templates/js/translated/part.js:676
msgid "Delete Parameter"
msgstr ""

#: templates/js/translated/company.js:733
msgid "No supplier parts found"
msgstr ""

#: templates/js/translated/filters.js:178
#: templates/js/translated/filters.js:407
msgid "true"
msgstr ""

#: templates/js/translated/filters.js:182
#: templates/js/translated/filters.js:408
msgid "false"
msgstr ""

#: templates/js/translated/filters.js:204
msgid "Select filter"
msgstr ""

#: templates/js/translated/filters.js:284
msgid "Reload data"
msgstr ""

#: templates/js/translated/filters.js:286
msgid "Add new filter"
msgstr ""

#: templates/js/translated/filters.js:289
msgid "Clear all filters"
msgstr ""

#: templates/js/translated/filters.js:317
msgid "Create filter"
msgstr ""

#: templates/js/translated/forms.js:323 templates/js/translated/forms.js:336
#: templates/js/translated/forms.js:348 templates/js/translated/forms.js:360
msgid "Action Prohibited"
msgstr ""

#: templates/js/translated/forms.js:324
msgid "Create operation not allowed"
msgstr ""

#: templates/js/translated/forms.js:337
msgid "Update operation not allowed"
msgstr ""

#: templates/js/translated/forms.js:349
msgid "Delete operation not allowed"
msgstr ""

#: templates/js/translated/forms.js:361
msgid "View operation not allowed"
msgstr ""

#: templates/js/translated/forms.js:968 templates/modals.html:21
#: templates/modals.html:47
msgid "Form errors exist"
msgstr ""

#: templates/js/translated/forms.js:1323
msgid "No results found"
msgstr ""

#: templates/js/translated/forms.js:1525
msgid "Searching"
msgstr ""

#: templates/js/translated/forms.js:1742
msgid "Clear input"
msgstr ""

#: templates/js/translated/helpers.js:19
msgid "YES"
msgstr ""

#: templates/js/translated/helpers.js:21
msgid "NO"
msgstr ""

#: templates/js/translated/label.js:30
msgid "Stock item(s) must be selected before printing labels"
msgstr ""

#: templates/js/translated/label.js:48 templates/js/translated/label.js:98
#: templates/js/translated/label.js:153
msgid "No Labels Found"
msgstr ""

#: templates/js/translated/label.js:49
msgid "No labels found which match selected stock item(s)"
msgstr ""

#: templates/js/translated/label.js:80
msgid "Select Stock Locations"
msgstr ""

#: templates/js/translated/label.js:81
msgid "Stock location(s) must be selected before printing labels"
msgstr ""

#: templates/js/translated/label.js:99
msgid "No labels found which match selected stock location(s)"
msgstr ""

#: templates/js/translated/label.js:135
msgid "Part(s) must be selected before printing labels"
msgstr ""

#: templates/js/translated/label.js:154
msgid "No labels found which match the selected part(s)"
msgstr ""

#: templates/js/translated/label.js:228
msgid "stock items selected"
msgstr ""

#: templates/js/translated/label.js:236
msgid "Select Label"
msgstr ""

#: templates/js/translated/label.js:251
msgid "Select Label Template"
msgstr ""

#: templates/js/translated/modals.js:76 templates/js/translated/modals.js:120
#: templates/js/translated/modals.js:610
msgid "Cancel"
msgstr ""

#: templates/js/translated/modals.js:77 templates/js/translated/modals.js:119
#: templates/js/translated/modals.js:677 templates/js/translated/modals.js:981
#: templates/modals.html:30 templates/modals.html:55
msgid "Submit"
msgstr ""

#: templates/js/translated/modals.js:118
msgid "Form Title"
msgstr ""

#: templates/js/translated/modals.js:397
msgid "Waiting for server..."
msgstr ""

#: templates/js/translated/modals.js:556
msgid "Show Error Information"
msgstr ""

#: templates/js/translated/modals.js:609
msgid "Accept"
msgstr ""

#: templates/js/translated/modals.js:666
msgid "Loading Data"
msgstr ""

#: templates/js/translated/modals.js:933
msgid "Invalid response from server"
msgstr ""

#: templates/js/translated/modals.js:933
msgid "Form data missing from server response"
msgstr ""

#: templates/js/translated/modals.js:945
msgid "Error posting form data"
msgstr ""

#: templates/js/translated/modals.js:1042
msgid "JSON response missing form data"
msgstr ""

#: templates/js/translated/modals.js:1057
msgid "Error 400: Bad Request"
msgstr ""

#: templates/js/translated/modals.js:1058
msgid "Server returned error code 400"
msgstr ""

#: templates/js/translated/modals.js:1081
msgid "Error requesting form data"
msgstr ""

#: templates/js/translated/model_renderers.js:40
msgid "Company ID"
msgstr ""

#: templates/js/translated/model_renderers.js:90
msgid "Stock ID"
msgstr ""

#: templates/js/translated/model_renderers.js:125
msgid "Location ID"
msgstr ""

#: templates/js/translated/model_renderers.js:142
msgid "Build ID"
msgstr ""

#: templates/js/translated/model_renderers.js:177
msgid "Part ID"
msgstr ""

#: templates/js/translated/model_renderers.js:231
msgid "Order ID"
msgstr ""

#: templates/js/translated/model_renderers.js:251
msgid "Category ID"
msgstr ""

#: templates/js/translated/model_renderers.js:288
msgid "Manufacturer Part ID"
msgstr ""

#: templates/js/translated/model_renderers.js:317
msgid "Supplier Part ID"
msgstr ""

#: templates/js/translated/order.js:48
msgid "Add Customer"
msgstr ""

#: templates/js/translated/order.js:73
msgid "Create Sales Order"
msgstr ""

#: templates/js/translated/order.js:207
msgid "Export Order"
msgstr ""

#: templates/js/translated/order.js:210 templates/js/translated/stock.js:96
msgid "Format"
msgstr ""

#: templates/js/translated/order.js:211 templates/js/translated/stock.js:97
msgid "Select file format"
msgstr ""

#: templates/js/translated/order.js:299
msgid "Select Line Items"
msgstr ""

#: templates/js/translated/order.js:300
msgid "At least one line item must be selected"
msgstr ""

#: templates/js/translated/order.js:325
msgid "Quantity to receive"
msgstr ""

#: templates/js/translated/order.js:359 templates/js/translated/stock.js:1343
msgid "Stock Status"
msgstr ""

#: templates/js/translated/order.js:426
msgid "Order Code"
msgstr ""

#: templates/js/translated/order.js:427
msgid "Ordered"
msgstr ""

#: templates/js/translated/order.js:429
msgid "Receive"
msgstr ""

#: templates/js/translated/order.js:448
msgid "Confirm receipt of items"
msgstr ""

#: templates/js/translated/order.js:449
msgid "Receive Purchase Order Items"
msgstr ""

#: templates/js/translated/order.js:626
msgid "No purchase orders found"
msgstr ""

#: templates/js/translated/order.js:651 templates/js/translated/order.js:1028
msgid "Order is overdue"
msgstr ""

#: templates/js/translated/order.js:749 templates/js/translated/order.js:1602
msgid "Edit Line Item"
msgstr ""

#: templates/js/translated/order.js:761 templates/js/translated/order.js:1613
msgid "Delete Line Item"
msgstr ""

#: templates/js/translated/order.js:800
msgid "No line items found"
msgstr ""

#: templates/js/translated/order.js:827 templates/js/translated/order.js:1432
msgid "Total"
msgstr ""

#: templates/js/translated/order.js:880 templates/js/translated/order.js:1457
#: templates/js/translated/part.js:1343 templates/js/translated/part.js:1554
msgid "Unit Price"
msgstr ""

#: templates/js/translated/order.js:889 templates/js/translated/order.js:1464
msgid "Total price"
msgstr ""

#: templates/js/translated/order.js:962 templates/js/translated/order.js:1573
msgid "Edit line item"
msgstr ""

#: templates/js/translated/order.js:963
msgid "Delete line item"
msgstr ""

#: templates/js/translated/order.js:967
msgid "Receive line item"
msgstr ""

#: templates/js/translated/order.js:1004
msgid "No sales orders found"
msgstr ""

#: templates/js/translated/order.js:1042
msgid "Invalid Customer"
msgstr ""

#: templates/js/translated/order.js:1120
msgid "No sales order allocations found"
msgstr ""

#: templates/js/translated/order.js:1213
<<<<<<< HEAD
#, fuzzy
#| msgid "No matching action found"
msgid "Edit Stock Allocation"
msgstr "Nessuna azione corrispondente trovata"

#: templates/js/translated/order.js:1231
#, fuzzy
#| msgid "No matching action found"
msgid "Delete Stock Allocation"
msgstr "Nessuna azione corrispondente trovata"

#: templates/js/translated/order.js:1273
#, fuzzy
#| msgid "No action specified"
msgid "Stock location not specified"
msgstr "Nessuna azione specificata"
=======
msgid "Edit Stock Allocation"
msgstr ""

#: templates/js/translated/order.js:1231
msgid "Delete Stock Allocation"
msgstr ""

#: templates/js/translated/order.js:1273
msgid "Stock location not specified"
msgstr ""
>>>>>>> 62ce278f

#: templates/js/translated/order.js:1514
msgid "Fulfilled"
msgstr ""

#: templates/js/translated/order.js:1557
msgid "Allocate serial numbers"
msgstr ""

#: templates/js/translated/order.js:1563
msgid "Purchase stock"
msgstr ""

#: templates/js/translated/order.js:1570 templates/js/translated/order.js:1725
msgid "Calculate price"
msgstr ""

#: templates/js/translated/order.js:1574
msgid "Delete line item "
msgstr ""

#: templates/js/translated/order.js:1673
msgid "Allocate Stock Item"
msgstr ""

#: templates/js/translated/order.js:1733
msgid "Update Unit Price"
msgstr ""

#: templates/js/translated/order.js:1747
msgid "No matching line items"
msgstr ""

#: templates/js/translated/part.js:49
msgid "Part Attributes"
msgstr ""

#: templates/js/translated/part.js:53
msgid "Part Creation Options"
msgstr ""

#: templates/js/translated/part.js:57
msgid "Part Duplication Options"
msgstr ""

#: templates/js/translated/part.js:61
msgid "Supplier Options"
msgstr ""

#: templates/js/translated/part.js:75
msgid "Add Part Category"
msgstr ""

#: templates/js/translated/part.js:164
msgid "Create Initial Stock"
msgstr ""

#: templates/js/translated/part.js:165
msgid "Create an initial stock item for this part"
msgstr ""

#: templates/js/translated/part.js:172
msgid "Initial Stock Quantity"
msgstr ""

#: templates/js/translated/part.js:173
msgid "Specify initial stock quantity for this part"
msgstr ""

#: templates/js/translated/part.js:180
msgid "Select destination stock location"
msgstr ""

#: templates/js/translated/part.js:191
msgid "Copy Category Parameters"
msgstr ""

#: templates/js/translated/part.js:192
msgid "Copy parameter templates from selected part category"
msgstr ""

#: templates/js/translated/part.js:200
msgid "Add Supplier Data"
msgstr ""

#: templates/js/translated/part.js:201
msgid "Create initial supplier data for this part"
msgstr ""

#: templates/js/translated/part.js:257
msgid "Copy Image"
msgstr ""

#: templates/js/translated/part.js:258
msgid "Copy image from original part"
msgstr ""

#: templates/js/translated/part.js:265
msgid "Copy BOM"
msgstr ""

#: templates/js/translated/part.js:266
msgid "Copy bill of materials from original part"
msgstr ""

#: templates/js/translated/part.js:273
msgid "Copy Parameters"
msgstr ""

#: templates/js/translated/part.js:274
msgid "Copy parameter data from original part"
msgstr ""

#: templates/js/translated/part.js:287
msgid "Parent part category"
msgstr ""

#: templates/js/translated/part.js:331
msgid "Edit Part"
msgstr ""

#: templates/js/translated/part.js:419 templates/js/translated/part.js:504
msgid "Trackable part"
msgstr ""

#: templates/js/translated/part.js:423 templates/js/translated/part.js:508
msgid "Virtual part"
msgstr ""

#: templates/js/translated/part.js:435
msgid "Starred part"
msgstr ""

#: templates/js/translated/part.js:439
msgid "Salable part"
msgstr ""

#: templates/js/translated/part.js:554
msgid "No variants found"
msgstr ""

#: templates/js/translated/part.js:743 templates/js/translated/part.js:1005
msgid "No parts found"
msgstr ""

#: templates/js/translated/part.js:932
msgid "No category"
msgstr ""

#: templates/js/translated/part.js:955
#: templates/js/translated/table_filters.js:359
msgid "Low stock"
msgstr ""

#: templates/js/translated/part.js:1159 templates/js/translated/stock.js:1480
msgid "Path"
msgstr ""

#: templates/js/translated/part.js:1202
msgid "No test templates matching query"
msgstr ""

#: templates/js/translated/part.js:1253 templates/js/translated/stock.js:493
msgid "Edit test result"
msgstr ""

#: templates/js/translated/part.js:1254 templates/js/translated/stock.js:494
msgid "Delete test result"
msgstr ""

#: templates/js/translated/part.js:1260
msgid "This test is defined for a parent part"
msgstr ""

#: templates/js/translated/part.js:1282
msgid "Edit Test Result Template"
msgstr ""

#: templates/js/translated/part.js:1296
msgid "Delete Test Result Template"
msgstr ""

#: templates/js/translated/part.js:1321
#, python-brace-format
msgid "No ${human_name} information found"
msgstr ""

#: templates/js/translated/part.js:1376
#, python-brace-format
msgid "Edit ${human_name}"
msgstr ""

#: templates/js/translated/part.js:1377
#, python-brace-format
msgid "Delete ${human_name}"
msgstr ""

#: templates/js/translated/part.js:1478
msgid "Single Price"
msgstr ""

#: templates/js/translated/part.js:1497
msgid "Single Price Difference"
msgstr ""

#: templates/js/translated/stock.js:63
msgid "Parent stock location"
msgstr ""

#: templates/js/translated/stock.js:93
msgid "Export Stock"
msgstr ""

#: templates/js/translated/stock.js:104
msgid "Include Sublocations"
msgstr ""

#: templates/js/translated/stock.js:105
msgid "Include stock items in sublocations"
msgstr ""

#: templates/js/translated/stock.js:147
msgid "Transfer Stock"
msgstr ""

#: templates/js/translated/stock.js:148
msgid "Move"
msgstr ""

#: templates/js/translated/stock.js:154
msgid "Count Stock"
msgstr ""

#: templates/js/translated/stock.js:155
msgid "Count"
msgstr ""

#: templates/js/translated/stock.js:159
msgid "Remove Stock"
msgstr ""

#: templates/js/translated/stock.js:160
msgid "Take"
msgstr ""

#: templates/js/translated/stock.js:164
msgid "Add Stock"
msgstr ""

#: templates/js/translated/stock.js:165 users/models.py:195
msgid "Add"
msgstr ""

#: templates/js/translated/stock.js:169 templates/stock_table.html:63
msgid "Delete Stock"
msgstr ""

#: templates/js/translated/stock.js:258
msgid "Quantity cannot be adjusted for serialized stock"
msgstr ""

#: templates/js/translated/stock.js:258
msgid "Specify stock quantity"
msgstr ""

#: templates/js/translated/stock.js:298
msgid "You must select at least one available stock item"
msgstr ""

#: templates/js/translated/stock.js:456
msgid "PASS"
msgstr ""

#: templates/js/translated/stock.js:458
msgid "FAIL"
msgstr ""

#: templates/js/translated/stock.js:463
msgid "NO RESULT"
msgstr ""

#: templates/js/translated/stock.js:489
msgid "Add test result"
msgstr ""

#: templates/js/translated/stock.js:515
msgid "No test results found"
msgstr ""

#: templates/js/translated/stock.js:563
msgid "Test Date"
msgstr ""

#: templates/js/translated/stock.js:670
msgid "In production"
msgstr ""

#: templates/js/translated/stock.js:674
msgid "Installed in Stock Item"
msgstr ""

#: templates/js/translated/stock.js:678
msgid "Shipped to customer"
msgstr ""

#: templates/js/translated/stock.js:682
msgid "Assigned to Sales Order"
msgstr ""

#: templates/js/translated/stock.js:688
msgid "No stock location set"
msgstr ""

#: templates/js/translated/stock.js:844
msgid "Stock item is in production"
msgstr ""

#: templates/js/translated/stock.js:849
msgid "Stock item assigned to sales order"
msgstr ""

#: templates/js/translated/stock.js:852
msgid "Stock item assigned to customer"
msgstr ""

#: templates/js/translated/stock.js:856
msgid "Stock item has expired"
msgstr ""

#: templates/js/translated/stock.js:858
msgid "Stock item will expire soon"
msgstr ""

#: templates/js/translated/stock.js:862
msgid "Stock item has been allocated"
msgstr ""

#: templates/js/translated/stock.js:866
msgid "Stock item has been installed in another item"
msgstr ""

#: templates/js/translated/stock.js:873
msgid "Stock item has been rejected"
msgstr ""

#: templates/js/translated/stock.js:875
msgid "Stock item is lost"
msgstr ""

#: templates/js/translated/stock.js:877
msgid "Stock item is destroyed"
msgstr ""

#: templates/js/translated/stock.js:881
#: templates/js/translated/table_filters.js:161
msgid "Depleted"
msgstr ""

#: templates/js/translated/stock.js:935
msgid "Stocktake"
msgstr ""

#: templates/js/translated/stock.js:1008
msgid "Supplier part not specified"
msgstr ""

#: templates/js/translated/stock.js:1046
msgid "No stock items matching query"
msgstr ""

#: templates/js/translated/stock.js:1067 templates/js/translated/stock.js:1115
msgid "items"
msgstr ""

#: templates/js/translated/stock.js:1155
msgid "batches"
msgstr ""

#: templates/js/translated/stock.js:1182
msgid "locations"
msgstr ""

#: templates/js/translated/stock.js:1184
msgid "Undefined location"
msgstr ""

#: templates/js/translated/stock.js:1358
msgid "Set Stock Status"
msgstr ""

#: templates/js/translated/stock.js:1372
msgid "Select Status Code"
msgstr ""

#: templates/js/translated/stock.js:1373
msgid "Status code must be selected"
msgstr ""

#: templates/js/translated/stock.js:1512
msgid "Invalid date"
msgstr ""

#: templates/js/translated/stock.js:1559
msgid "Location no longer exists"
msgstr ""

#: templates/js/translated/stock.js:1578
msgid "Purchase order no longer exists"
msgstr ""

#: templates/js/translated/stock.js:1597
msgid "Customer no longer exists"
msgstr ""

#: templates/js/translated/stock.js:1615
msgid "Stock item no longer exists"
msgstr ""

#: templates/js/translated/stock.js:1638
msgid "Added"
msgstr ""

#: templates/js/translated/stock.js:1646
msgid "Removed"
msgstr ""

#: templates/js/translated/stock.js:1687
msgid "Edit tracking entry"
msgstr ""

#: templates/js/translated/stock.js:1688
msgid "Delete tracking entry"
msgstr ""

#: templates/js/translated/stock.js:1812
msgid "No installed items"
msgstr ""

#: templates/js/translated/stock.js:1835
msgid "Serial"
msgstr ""

#: templates/js/translated/stock.js:1863
msgid "Uninstall Stock Item"
msgstr ""

#: templates/js/translated/table_filters.js:56
msgid "Trackable Part"
msgstr ""

#: templates/js/translated/table_filters.js:60
msgid "Assembled Part"
msgstr ""

#: templates/js/translated/table_filters.js:64
msgid "Validated"
msgstr ""

#: templates/js/translated/table_filters.js:72
msgid "Allow Variant Stock"
msgstr ""

#: templates/js/translated/table_filters.js:92
#: templates/js/translated/table_filters.js:156
msgid "Include sublocations"
msgstr ""

#: templates/js/translated/table_filters.js:93
msgid "Include locations"
msgstr ""

#: templates/js/translated/table_filters.js:103
#: templates/js/translated/table_filters.js:104
#: templates/js/translated/table_filters.js:336
msgid "Include subcategories"
msgstr ""

#: templates/js/translated/table_filters.js:114
#: templates/js/translated/table_filters.js:191
msgid "Is Serialized"
msgstr ""

#: templates/js/translated/table_filters.js:117
#: templates/js/translated/table_filters.js:198
msgid "Serial number GTE"
msgstr ""

#: templates/js/translated/table_filters.js:118
#: templates/js/translated/table_filters.js:199
msgid "Serial number greater than or equal to"
msgstr ""

#: templates/js/translated/table_filters.js:121
#: templates/js/translated/table_filters.js:202
msgid "Serial number LTE"
msgstr ""

#: templates/js/translated/table_filters.js:122
#: templates/js/translated/table_filters.js:203
msgid "Serial number less than or equal to"
msgstr ""

#: templates/js/translated/table_filters.js:125
#: templates/js/translated/table_filters.js:126
#: templates/js/translated/table_filters.js:194
#: templates/js/translated/table_filters.js:195
msgid "Serial number"
msgstr ""

#: templates/js/translated/table_filters.js:130
#: templates/js/translated/table_filters.js:212
msgid "Batch code"
msgstr ""

#: templates/js/translated/table_filters.js:141
#: templates/js/translated/table_filters.js:326
msgid "Active parts"
msgstr ""

#: templates/js/translated/table_filters.js:142
msgid "Show stock for active parts"
msgstr ""

#: templates/js/translated/table_filters.js:147
msgid "Part is an assembly"
msgstr ""

#: templates/js/translated/table_filters.js:151
msgid "Is allocated"
msgstr ""

#: templates/js/translated/table_filters.js:152
msgid "Item has been allocated"
msgstr ""

#: templates/js/translated/table_filters.js:157
msgid "Include stock in sublocations"
msgstr ""

#: templates/js/translated/table_filters.js:162
msgid "Show stock items which are depleted"
msgstr ""

#: templates/js/translated/table_filters.js:167
msgid "Show items which are in stock"
msgstr ""

#: templates/js/translated/table_filters.js:171
msgid "In Production"
msgstr ""

#: templates/js/translated/table_filters.js:172
msgid "Show items which are in production"
msgstr ""

#: templates/js/translated/table_filters.js:176
msgid "Include Variants"
msgstr ""

#: templates/js/translated/table_filters.js:177
msgid "Include stock items for variant parts"
msgstr ""

#: templates/js/translated/table_filters.js:181
msgid "Installed"
msgstr ""

#: templates/js/translated/table_filters.js:182
msgid "Show stock items which are installed in another item"
msgstr ""

#: templates/js/translated/table_filters.js:187
msgid "Show items which have been assigned to a customer"
msgstr ""

#: templates/js/translated/table_filters.js:207
#: templates/js/translated/table_filters.js:208
msgid "Stock status"
msgstr ""

#: templates/js/translated/table_filters.js:216
msgid "Has purchase price"
msgstr ""

#: templates/js/translated/table_filters.js:217
msgid "Show stock items which have a purchase price set"
msgstr ""

#: templates/js/translated/table_filters.js:226
msgid "Show stock items which have expired"
msgstr ""

#: templates/js/translated/table_filters.js:232
msgid "Show stock which is close to expiring"
msgstr ""

#: templates/js/translated/table_filters.js:263
msgid "Build status"
msgstr ""

#: templates/js/translated/table_filters.js:291
#: templates/js/translated/table_filters.js:308
msgid "Order status"
msgstr ""

#: templates/js/translated/table_filters.js:296
#: templates/js/translated/table_filters.js:313
msgid "Outstanding"
msgstr ""

#: templates/js/translated/table_filters.js:337
msgid "Include parts in subcategories"
msgstr ""

#: templates/js/translated/table_filters.js:341
msgid "Has IPN"
msgstr ""

#: templates/js/translated/table_filters.js:342
msgid "Part has internal part number"
msgstr ""

#: templates/js/translated/table_filters.js:347
msgid "Show active parts"
msgstr ""

#: templates/js/translated/table_filters.js:355
msgid "Stock available"
msgstr ""

#: templates/js/translated/table_filters.js:371
msgid "Starred"
msgstr ""

#: templates/js/translated/table_filters.js:383
msgid "Purchasable"
msgstr ""

#: templates/js/translated/tables.js:366
msgid "Loading data"
msgstr ""

#: templates/js/translated/tables.js:369
msgid "rows per page"
msgstr ""

#: templates/js/translated/tables.js:372
msgid "Showing"
msgstr ""

#: templates/js/translated/tables.js:372
msgid "to"
msgstr ""

#: templates/js/translated/tables.js:372
msgid "of"
msgstr ""

#: templates/js/translated/tables.js:372
msgid "rows"
msgstr ""

#: templates/js/translated/tables.js:378
msgid "No matching results"
msgstr ""

#: templates/js/translated/tables.js:381
msgid "Hide/Show pagination"
msgstr ""

#: templates/js/translated/tables.js:384
msgid "Refresh"
msgstr ""

#: templates/js/translated/tables.js:387
msgid "Toggle"
msgstr ""

#: templates/js/translated/tables.js:390
msgid "Columns"
msgstr ""

#: templates/js/translated/tables.js:393
msgid "All"
msgstr ""

#: templates/navbar.html:19
msgid "Toggle navigation"
msgstr ""

#: templates/navbar.html:39
msgid "Buy"
msgstr ""

#: templates/navbar.html:51
msgid "Sell"
msgstr ""

#: templates/navbar.html:83 users/models.py:39
msgid "Admin"
msgstr ""

#: templates/navbar.html:85
msgid "Logout"
msgstr ""

#: templates/navbar.html:106
msgid "About InvenTree"
msgstr ""

#: templates/qr_code.html:11
msgid "QR data not provided"
msgstr ""

#: templates/registration/logged_out.html:6
msgid "You were logged out successfully."
msgstr ""

#: templates/registration/logged_out.html:8
msgid "Log in again"
msgstr ""

#: templates/stats.html:13
msgid "Instance Name"
msgstr ""

#: templates/stats.html:18
msgid "Database"
msgstr ""

#: templates/stats.html:26
msgid "Server is running in debug mode"
msgstr ""

#: templates/stats.html:33
msgid "Docker Mode"
msgstr ""

#: templates/stats.html:34
msgid "Server is deployed using docker"
msgstr ""

#: templates/stats.html:40
msgid "Server status"
msgstr ""

#: templates/stats.html:43
msgid "Healthy"
msgstr ""

#: templates/stats.html:45
msgid "Issues detected"
msgstr ""

#: templates/stats.html:52
msgid "Background Worker"
msgstr ""

#: templates/stats.html:55
msgid "Background worker not running"
msgstr ""

#: templates/stats.html:63
msgid "Email Settings"
msgstr ""

#: templates/stats.html:66
msgid "Email settings not configured"
msgstr ""

#: templates/stock_table.html:14
msgid "Export Stock Information"
msgstr ""

#: templates/stock_table.html:20
msgid "New Stock Item"
msgstr ""

#: templates/stock_table.html:27
msgid "Barcode Actions"
msgstr ""

#: templates/stock_table.html:43
msgid "Print test reports"
msgstr ""

#: templates/stock_table.html:50
msgid "Stock Options"
msgstr ""

#: templates/stock_table.html:55
msgid "Add to selected stock items"
msgstr ""

#: templates/stock_table.html:56
msgid "Remove from selected stock items"
msgstr ""

#: templates/stock_table.html:57
msgid "Stocktake selected stock items"
msgstr ""

#: templates/stock_table.html:58
msgid "Move selected stock items"
msgstr ""

#: templates/stock_table.html:58
msgid "Move stock"
msgstr ""

#: templates/stock_table.html:59
msgid "Order selected items"
msgstr ""

#: templates/stock_table.html:60
msgid "Change status"
msgstr ""

#: templates/stock_table.html:60
msgid "Change stock status"
msgstr ""

#: templates/stock_table.html:63
msgid "Delete selected items"
msgstr ""

#: templates/yesnolabel.html:4
msgid "Yes"
msgstr ""

#: templates/yesnolabel.html:6
msgid "No"
msgstr ""

#: users/admin.py:64
msgid "Users"
msgstr ""

#: users/admin.py:65
msgid "Select which users are assigned to this group"
msgstr ""

#: users/admin.py:187
msgid "The following users are members of multiple groups:"
msgstr ""

#: users/admin.py:210
msgid "Personal info"
msgstr ""

#: users/admin.py:211
msgid "Permissions"
msgstr ""

#: users/admin.py:214
msgid "Important dates"
msgstr ""

#: users/models.py:182
msgid "Permission set"
msgstr ""

#: users/models.py:190
msgid "Group"
msgstr ""

#: users/models.py:193
msgid "View"
msgstr ""

#: users/models.py:193
msgid "Permission to view items"
msgstr ""

#: users/models.py:195
msgid "Permission to add items"
msgstr ""

#: users/models.py:197
msgid "Change"
msgstr ""

#: users/models.py:197
msgid "Permissions to edit items"
msgstr ""

#: users/models.py:199
msgid "Permission to delete items"
msgstr ""<|MERGE_RESOLUTION|>--- conflicted
+++ resolved
@@ -2,13 +2,8 @@
 msgstr ""
 "Project-Id-Version: inventree\n"
 "Report-Msgid-Bugs-To: \n"
-<<<<<<< HEAD
-"POT-Creation-Date: 2021-10-11 07:56+0000\n"
-"PO-Revision-Date: 2021-09-12 13:44\n"
-=======
 "POT-Creation-Date: 2021-10-11 06:21+0000\n"
 "PO-Revision-Date: 2021-10-11 06:29\n"
->>>>>>> 62ce278f
 "Last-Translator: \n"
 "Language-Team: Italian\n"
 "Language: it_IT\n"
@@ -24,7 +19,7 @@
 
 #: InvenTree/api.py:64
 msgid "API endpoint not found"
-msgstr ""
+msgstr "Endpoint API non trovato"
 
 #: InvenTree/api.py:110
 msgid "No action specified"
@@ -48,11 +43,11 @@
 
 #: InvenTree/forms.py:132
 msgid "Confirm delete"
-msgstr ""
+msgstr "Conferma eliminazione"
 
 #: InvenTree/forms.py:133
 msgid "Confirm item deletion"
-msgstr ""
+msgstr "Conferma eliminazione elementi"
 
 #: InvenTree/forms.py:164
 msgid "Enter password"
@@ -89,92 +84,92 @@
 #: InvenTree/helpers.py:401
 #, python-brace-format
 msgid "Duplicate serial: {n}"
-msgstr ""
+msgstr "Seriale Duplicato: {n}"
 
 #: InvenTree/helpers.py:408 order/models.py:315 order/models.py:437
 #: stock/views.py:1340
 msgid "Invalid quantity provided"
-msgstr ""
+msgstr "Quantità inserita non valida"
 
 #: InvenTree/helpers.py:411
 msgid "Empty serial number string"
-msgstr ""
+msgstr "Numero seriale vuoto"
 
 #: InvenTree/helpers.py:433 InvenTree/helpers.py:436 InvenTree/helpers.py:439
 #: InvenTree/helpers.py:464
 #, python-brace-format
 msgid "Invalid group: {g}"
-msgstr ""
+msgstr "Gruppo non valido: {g}"
 
 #: InvenTree/helpers.py:469
 #, python-brace-format
 msgid "Duplicate serial: {g}"
-msgstr ""
+msgstr "Seriale duplicato: {g}"
 
 #: InvenTree/helpers.py:477
 msgid "No serial numbers found"
-msgstr ""
+msgstr "Nessun numero di serie trovato"
 
 #: InvenTree/helpers.py:481
 #, python-brace-format
 msgid "Number of unique serial number ({s}) must match quantity ({q})"
-msgstr ""
+msgstr "Il numero dei numeri seriali univoci ({s}) deve essere uguale alla quantità ({q})"
 
 #: InvenTree/models.py:66 stock/models.py:1823
 msgid "Attachment"
-msgstr ""
+msgstr "Allegato"
 
 #: InvenTree/models.py:67
 msgid "Select file to attach"
-msgstr ""
+msgstr "Seleziona file da allegare"
 
 #: InvenTree/models.py:69 templates/js/translated/attachment.js:87
 msgid "Comment"
-msgstr ""
+msgstr "Commento"
 
 #: InvenTree/models.py:69
 msgid "File comment"
-msgstr ""
+msgstr "Commento del file"
 
 #: InvenTree/models.py:75 InvenTree/models.py:76 common/models.py:1055
 #: common/models.py:1056 part/models.py:2055
 #: report/templates/report/inventree_test_report_base.html:91
 #: templates/js/translated/stock.js:1669
 msgid "User"
-msgstr ""
+msgstr "Utente"
 
 #: InvenTree/models.py:79
 msgid "upload date"
-msgstr ""
+msgstr "data caricamento"
 
 #: InvenTree/models.py:99
 msgid "Filename must not be empty"
-msgstr ""
+msgstr "Il nome del file non deve essere vuoto"
 
 #: InvenTree/models.py:122
 msgid "Invalid attachment directory"
-msgstr ""
+msgstr "Directory allegati non valida"
 
 #: InvenTree/models.py:132
 #, python-brace-format
 msgid "Filename contains illegal character '{c}'"
-msgstr ""
+msgstr "Il nome del file contiene caratteri non validi '{c}'"
 
 #: InvenTree/models.py:135
 msgid "Filename missing extension"
-msgstr ""
+msgstr "Nome file estensione mancante"
 
 #: InvenTree/models.py:142
 msgid "Attachment with this filename already exists"
-msgstr ""
+msgstr "Esiste già un allegato con questo nome di file"
 
 #: InvenTree/models.py:149
 msgid "Error renaming file"
-msgstr ""
+msgstr "Errore nella rinominazione del file"
 
 #: InvenTree/models.py:184
 msgid "Invalid choice"
-msgstr ""
+msgstr "Scelta non valida"
 
 #: InvenTree/models.py:200 InvenTree/models.py:201 company/models.py:415
 #: label/models.py:112 part/models.py:659 part/models.py:2216
@@ -183,7 +178,7 @@
 #: templates/js/translated/part.js:614 templates/js/translated/part.js:1141
 #: templates/js/translated/stock.js:1462
 msgid "Name"
-msgstr ""
+msgstr "Nome"
 
 #: InvenTree/models.py:207 build/models.py:189
 #: build/templates/build/detail.html:24 company/models.py:354
@@ -205,23 +200,23 @@
 #: templates/js/translated/part.js:1221 templates/js/translated/stock.js:819
 #: templates/js/translated/stock.js:1474 templates/js/translated/stock.js:1519
 msgid "Description"
-msgstr ""
+msgstr "Descrizione"
 
 #: InvenTree/models.py:208
 msgid "Description (optional)"
-msgstr ""
+msgstr "Descrizione (opzionale)"
 
 #: InvenTree/models.py:216
 msgid "parent"
-msgstr ""
+msgstr "genitore"
 
 #: InvenTree/serializers.py:55 part/models.py:2475
 msgid "Must be a valid number"
-msgstr ""
+msgstr "Deve essere un numero valido"
 
 #: InvenTree/serializers.py:244
 msgid "Filename"
-msgstr ""
+msgstr "Nome del file"
 
 #: InvenTree/settings.py:529
 msgid "German"
@@ -297,15 +292,15 @@
 
 #: InvenTree/status.py:94
 msgid "Background worker check failed"
-msgstr ""
+msgstr "Controllo in background non riuscito"
 
 #: InvenTree/status.py:98
 msgid "Email backend not configured"
-msgstr ""
+msgstr "Server di posta non configurato"
 
 #: InvenTree/status.py:101
 msgid "InvenTree system health checks failed"
-msgstr ""
+msgstr "Controlli di sistema InvenTree falliti"
 
 #: InvenTree/status_codes.py:104 InvenTree/status_codes.py:145
 #: InvenTree/status_codes.py:314
@@ -314,7 +309,7 @@
 
 #: InvenTree/status_codes.py:105
 msgid "Placed"
-msgstr ""
+msgstr "Inviato"
 
 #: InvenTree/status_codes.py:106 InvenTree/status_codes.py:317
 msgid "Complete"
@@ -346,107 +341,107 @@
 
 #: InvenTree/status_codes.py:187
 msgid "Attention needed"
-msgstr ""
+msgstr "Attenzione necessaria"
 
 #: InvenTree/status_codes.py:188
 msgid "Damaged"
-msgstr ""
+msgstr "Danneggiato"
 
 #: InvenTree/status_codes.py:189
 msgid "Destroyed"
-msgstr ""
+msgstr "Distrutto"
 
 #: InvenTree/status_codes.py:191
 msgid "Rejected"
-msgstr ""
+msgstr "Respinto"
 
 #: InvenTree/status_codes.py:272
 msgid "Legacy stock tracking entry"
-msgstr ""
+msgstr "Voce di tracciamento stock preesistente"
 
 #: InvenTree/status_codes.py:274
 msgid "Stock item created"
-msgstr ""
+msgstr "Elemento stock creato"
 
 #: InvenTree/status_codes.py:276
 msgid "Edited stock item"
-msgstr ""
+msgstr "Elemento stock modificato"
 
 #: InvenTree/status_codes.py:277
 msgid "Assigned serial number"
-msgstr ""
+msgstr "Numero di serie assegnato"
 
 #: InvenTree/status_codes.py:279
 msgid "Stock counted"
-msgstr ""
+msgstr "Stock contato"
 
 #: InvenTree/status_codes.py:280
 msgid "Stock manually added"
-msgstr ""
+msgstr "Stock aggiunto manualmente"
 
 #: InvenTree/status_codes.py:281
 msgid "Stock manually removed"
-msgstr ""
+msgstr "Stock rimosso manualmente"
 
 #: InvenTree/status_codes.py:283
 msgid "Location changed"
-msgstr ""
+msgstr "Posizione cambiata"
 
 #: InvenTree/status_codes.py:285
 msgid "Installed into assembly"
-msgstr ""
+msgstr "Installato nell'assemblaggio"
 
 #: InvenTree/status_codes.py:286
 msgid "Removed from assembly"
-msgstr ""
+msgstr "Rimosso dall'assemblaggio"
 
 #: InvenTree/status_codes.py:288
 msgid "Installed component item"
-msgstr ""
+msgstr "Componente installato"
 
 #: InvenTree/status_codes.py:289
 msgid "Removed component item"
-msgstr ""
+msgstr "Elemento componente rimosso"
 
 #: InvenTree/status_codes.py:291
 msgid "Split from parent item"
-msgstr ""
+msgstr "Diviso dall'elemento genitore"
 
 #: InvenTree/status_codes.py:292
 msgid "Split child item"
-msgstr ""
+msgstr "Dividi elemento figlio"
 
 #: InvenTree/status_codes.py:294 templates/js/translated/table_filters.js:186
 msgid "Sent to customer"
-msgstr ""
+msgstr "Inviato al cliente"
 
 #: InvenTree/status_codes.py:295
 msgid "Returned from customer"
-msgstr ""
+msgstr "Restituito dal cliente"
 
 #: InvenTree/status_codes.py:297
 msgid "Build order output created"
-msgstr ""
+msgstr "Genera l'output dell'ordine creato"
 
 #: InvenTree/status_codes.py:298
 msgid "Build order output completed"
-msgstr ""
+msgstr "Build order output completato"
 
 #: InvenTree/status_codes.py:300
 msgid "Received against purchase order"
-msgstr ""
+msgstr "Ricevuto contro l'ordine di acquisto"
 
 #: InvenTree/status_codes.py:315
 msgid "Production"
-msgstr ""
+msgstr "Produzione"
 
 #: InvenTree/validators.py:22
 msgid "Not a valid currency code"
-msgstr ""
+msgstr "Non è un codice valuta valido"
 
 #: InvenTree/validators.py:50
 msgid "Invalid character in part name"
-msgstr ""
+msgstr "Carattere non valido nel nome del file"
 
 #: InvenTree/validators.py:63
 #, python-brace-format
@@ -986,7 +981,6 @@
 
 #: build/serializers.py:180
 msgid "Build Output"
-<<<<<<< HEAD
 msgstr ""
 
 #: build/serializers.py:213
@@ -994,15 +988,6 @@
 msgid "Available quantity ({q}) exceeded"
 msgstr ""
 
-=======
-msgstr ""
-
-#: build/serializers.py:213
-#, python-brace-format
-msgid "Available quantity ({q}) exceeded"
-msgstr ""
-
->>>>>>> 62ce278f
 #: build/serializers.py:219
 msgid "Build output must be specified for allocation of tracked parts"
 msgstr ""
@@ -1984,15 +1969,8 @@
 msgstr ""
 
 #: common/models.py:836
-<<<<<<< HEAD
-#, fuzzy
-#| msgid "Enter password"
 msgid "Enable password forgot"
-msgstr "Inserire la password"
-=======
-msgid "Enable password forgot"
-msgstr ""
->>>>>>> 62ce278f
+msgstr ""
 
 #: common/models.py:837
 msgid "Enable password forgot function on the login-pages"
@@ -4939,8 +4917,7 @@
 
 #: part/templates/part/partial_delete.html:9
 #, python-format
-msgid ""
-"Part '<strong>%(full_name)s</strong>' cannot be deleted as it is still marked as <strong>active</strong>.\n"
+msgid "Part '<strong>%(full_name)s</strong>' cannot be deleted as it is still marked as <strong>active</strong>.\n"
 "    <br>Disable the \"Active\" part attribute and re-try.\n"
 "    "
 msgstr ""
@@ -5576,15 +5553,8 @@
 msgstr ""
 
 #: stock/serializers.py:554
-<<<<<<< HEAD
-#, fuzzy
-#| msgid "No matching action found"
 msgid "Destination stock location"
-msgstr "Nessuna azione corrispondente trovata"
-=======
-msgid "Destination stock location"
-msgstr ""
->>>>>>> 62ce278f
+msgstr ""
 
 #: stock/templates/stock/item.html:17
 msgid "Stock Tracking Information"
@@ -6632,37 +6602,20 @@
 
 #: templates/account/login.html:19
 #, python-format
-<<<<<<< HEAD
-msgid ""
-"Please sign in with one\n"
-=======
 msgid "Please sign in with one\n"
->>>>>>> 62ce278f
 "of your existing third party accounts or  <a class=\"btn btn-primary btn-small\" href=\"%(signup_url)s\">sign up</a>\n"
 "for a account and sign in below:"
 msgstr ""
 
 #: templates/account/login.html:23
 #, python-format
-<<<<<<< HEAD
-msgid ""
-"If you have not created an account yet, then please\n"
-=======
 msgid "If you have not created an account yet, then please\n"
->>>>>>> 62ce278f
 "<a href=\"%(signup_url)s\">sign up</a> first."
 msgstr ""
 
 #: templates/account/login.html:38
-<<<<<<< HEAD
-#, fuzzy
-#| msgid "Confirm password"
 msgid "Forgot Password?"
-msgstr "Conferma la password"
-=======
-msgid "Forgot Password?"
-msgstr ""
->>>>>>> 62ce278f
+msgstr ""
 
 #: templates/account/login.html:45
 msgid "or use SSO"
@@ -6704,15 +6657,8 @@
 msgstr ""
 
 #: templates/account/password_reset_from_key.html:17
-<<<<<<< HEAD
-#, fuzzy
-#| msgid "Enter password"
 msgid "change password"
-msgstr "Inserire la password"
-=======
-msgid "change password"
-msgstr ""
->>>>>>> 62ce278f
+msgstr ""
 
 #: templates/account/password_reset_from_key.html:20
 msgid "Your password is now changed."
@@ -7079,7 +7025,6 @@
 #: templates/js/translated/build.js:675 templates/js/translated/build.js:1356
 #: templates/js/translated/order.js:1292
 msgid "Edit stock allocation"
-<<<<<<< HEAD
 msgstr ""
 
 #: templates/js/translated/build.js:677 templates/js/translated/build.js:1357
@@ -7091,19 +7036,6 @@
 msgid "Edit Allocation"
 msgstr ""
 
-=======
-msgstr ""
-
-#: templates/js/translated/build.js:677 templates/js/translated/build.js:1357
-#: templates/js/translated/order.js:1293
-msgid "Delete stock allocation"
-msgstr ""
-
-#: templates/js/translated/build.js:695
-msgid "Edit Allocation"
-msgstr ""
-
->>>>>>> 62ce278f
 #: templates/js/translated/build.js:705
 msgid "Remove Allocation"
 msgstr ""
@@ -7156,25 +7088,12 @@
 msgstr ""
 
 #: templates/js/translated/build.js:1004
-<<<<<<< HEAD
-#, fuzzy
-#| msgid "No matching action found"
-msgid "No matching stock locations"
-msgstr "Nessuna azione corrispondente trovata"
-
-#: templates/js/translated/build.js:1048
-#, fuzzy
-#| msgid "No matching action found"
-msgid "No matching stock items"
-msgstr "Nessuna azione corrispondente trovata"
-=======
 msgid "No matching stock locations"
 msgstr ""
 
 #: templates/js/translated/build.js:1048
 msgid "No matching stock items"
 msgstr ""
->>>>>>> 62ce278f
 
 #: templates/js/translated/build.js:1172
 msgid "No builds matching query"
@@ -7632,24 +7551,6 @@
 msgstr ""
 
 #: templates/js/translated/order.js:1213
-<<<<<<< HEAD
-#, fuzzy
-#| msgid "No matching action found"
-msgid "Edit Stock Allocation"
-msgstr "Nessuna azione corrispondente trovata"
-
-#: templates/js/translated/order.js:1231
-#, fuzzy
-#| msgid "No matching action found"
-msgid "Delete Stock Allocation"
-msgstr "Nessuna azione corrispondente trovata"
-
-#: templates/js/translated/order.js:1273
-#, fuzzy
-#| msgid "No action specified"
-msgid "Stock location not specified"
-msgstr "Nessuna azione specificata"
-=======
 msgid "Edit Stock Allocation"
 msgstr ""
 
@@ -7660,7 +7561,6 @@
 #: templates/js/translated/order.js:1273
 msgid "Stock location not specified"
 msgstr ""
->>>>>>> 62ce278f
 
 #: templates/js/translated/order.js:1514
 msgid "Fulfilled"
@@ -8549,4 +8449,4 @@
 
 #: users/models.py:199
 msgid "Permission to delete items"
-msgstr ""+msgstr ""
