--- conflicted
+++ resolved
@@ -2,13 +2,8 @@
 msgstr ""
 "Project-Id-Version: inventree\n"
 "Report-Msgid-Bugs-To: \n"
-<<<<<<< HEAD
-"POT-Creation-Date: 2021-10-11 07:56+0000\n"
-"PO-Revision-Date: 2021-09-12 13:44\n"
-=======
 "POT-Creation-Date: 2021-10-11 06:21+0000\n"
 "PO-Revision-Date: 2021-10-11 06:29\n"
->>>>>>> 62ce278f
 "Last-Translator: \n"
 "Language-Team: Polish\n"
 "Language: pl_PL\n"
@@ -79,15 +74,8 @@
 msgstr ""
 
 #: InvenTree/forms.py:230
-<<<<<<< HEAD
-#, fuzzy
-#| msgid "Email Address"
 msgid "E-mail address confirmation"
-msgstr "Adres e-mail"
-=======
-msgid "E-mail address confirmation"
-msgstr ""
->>>>>>> 62ce278f
+msgstr ""
 
 #: InvenTree/forms.py:250
 msgid "You must type the same email each time."
@@ -916,16 +904,9 @@
 msgstr ""
 
 #: build/models.py:1111
-<<<<<<< HEAD
-#, fuzzy, python-brace-format
-#| msgid "Allocated quantity ({n}) must not exceed available quantity ({q})"
-msgid "Allocated quantity ({q}) must not execed available stock quantity ({a})"
-msgstr "Przydzielona ilość ({n}) nie może przekraczać dostępnej ilości ({q})"
-=======
 #, python-brace-format
 msgid "Allocated quantity ({q}) must not execed available stock quantity ({a})"
 msgstr ""
->>>>>>> 62ce278f
 
 #: build/models.py:1121
 msgid "Stock item is over-allocated"
@@ -997,13 +978,10 @@
 #: stock/models.py:351 stock/models.py:1072
 msgid "Quantity must be greater than zero"
 msgstr "Ilość musi być większa niż zero"
-<<<<<<< HEAD
 
 #: build/serializers.py:180
-#, fuzzy
-#| msgid "Create Build Output"
 msgid "Build Output"
-msgstr "Utwórz zlecenie budowy"
+msgstr ""
 
 #: build/serializers.py:213
 #, python-brace-format
@@ -1019,35 +997,9 @@
 msgstr ""
 
 #: build/serializers.py:254
-#, fuzzy
-#| msgid "Allocation quantity must be greater than zero"
 msgid "Allocation items must be provided"
-msgstr "Alokowana ilość musi być większa niż zero"
-
-=======
-
-#: build/serializers.py:180
-msgid "Build Output"
-msgstr ""
-
-#: build/serializers.py:213
-#, python-brace-format
-msgid "Available quantity ({q}) exceeded"
-msgstr ""
-
-#: build/serializers.py:219
-msgid "Build output must be specified for allocation of tracked parts"
-msgstr ""
-
-#: build/serializers.py:226
-msgid "Build output cannot be specified for allocation of untracked parts"
-msgstr ""
-
-#: build/serializers.py:254
-msgid "Allocation items must be provided"
-msgstr ""
-
->>>>>>> 62ce278f
+msgstr ""
+
 #: build/templates/build/allocation_card.html:21
 #: build/templates/build/complete_output.html:46
 #: report/templates/report/inventree_test_report_base.html:75
@@ -1329,15 +1281,8 @@
 msgstr ""
 
 #: build/templates/build/detail.html:197
-<<<<<<< HEAD
-#, fuzzy
-#| msgid "Completed items"
 msgid "Allocate selected items"
-msgstr "Ukończone elementy"
-=======
-msgid "Allocate selected items"
-msgstr ""
->>>>>>> 62ce278f
+msgstr ""
 
 #: build/templates/build/detail.html:209
 msgid "This Build Order does not have any associated untracked BOM items"
@@ -1432,25 +1377,12 @@
 msgstr "Usuń załącznik"
 
 #: build/templates/build/detail.html:443
-<<<<<<< HEAD
-#, fuzzy
-#| msgid "Location of completed parts"
-msgid "Allocation Complete"
-msgstr "Lokalizacja ukończonych części"
-
-#: build/templates/build/detail.html:444
-#, fuzzy
-#| msgid "Number of stock items which have been completed"
-msgid "All untracked stock items have been allocated"
-msgstr "Ilość produktów magazynowych które zostały ukończone"
-=======
 msgid "Allocation Complete"
 msgstr ""
 
 #: build/templates/build/detail.html:444
 msgid "All untracked stock items have been allocated"
 msgstr ""
->>>>>>> 62ce278f
 
 #: build/templates/build/edit_build_item.html:7
 msgid "Alter the quantity of stock allocated to the build output"
@@ -2037,60 +1969,32 @@
 msgstr ""
 
 #: common/models.py:836
-<<<<<<< HEAD
-#, fuzzy
-#| msgid "Enter password"
 msgid "Enable password forgot"
-msgstr "Wprowadź hasło"
-=======
-msgid "Enable password forgot"
-msgstr ""
->>>>>>> 62ce278f
+msgstr ""
 
 #: common/models.py:837
 msgid "Enable password forgot function on the login-pages"
 msgstr ""
 
 #: common/models.py:842
-<<<<<<< HEAD
-#, fuzzy
-#| msgid "Label description"
 msgid "Enable registration"
-msgstr "Opis etykiety"
-=======
-msgid "Enable registration"
-msgstr ""
->>>>>>> 62ce278f
+msgstr ""
 
 #: common/models.py:843
 msgid "Enable self-registration for users on the login-pages"
 msgstr ""
 
 #: common/models.py:848
-<<<<<<< HEAD
-#, fuzzy
-#| msgid "Enabled"
 msgid "Enable SSO"
-msgstr "Aktywne"
-=======
-msgid "Enable SSO"
-msgstr ""
->>>>>>> 62ce278f
+msgstr ""
 
 #: common/models.py:849
 msgid "Enable SSO on the login-pages"
 msgstr ""
 
 #: common/models.py:854
-<<<<<<< HEAD
-#, fuzzy
-#| msgid "Required"
 msgid "E-Mail required"
-msgstr "Wymagane"
-=======
-msgid "E-Mail required"
-msgstr ""
->>>>>>> 62ce278f
+msgstr ""
 
 #: common/models.py:855
 msgid "Require user to supply mail on signup"
@@ -2113,15 +2017,8 @@
 msgstr ""
 
 #: common/models.py:872
-<<<<<<< HEAD
-#, fuzzy
-#| msgid "Set Password"
 msgid "Password twice"
-msgstr "Ustaw hasło"
-=======
-msgid "Password twice"
-msgstr ""
->>>>>>> 62ce278f
+msgstr ""
 
 #: common/models.py:873
 msgid "On signup ask users twice for their password"
@@ -3679,25 +3576,12 @@
 msgstr "Dodaj element zamówienia"
 
 #: order/templates/order/purchase_order_detail.html:30
-<<<<<<< HEAD
-#, fuzzy
-#| msgid "Completed items"
-msgid "Receive selected items"
-msgstr "Ukończone elementy"
-
-#: order/templates/order/purchase_order_detail.html:31
-#, fuzzy
-#| msgid "Received Items"
-msgid "Receive Items"
-msgstr "Otrzymane elementy"
-=======
 msgid "Receive selected items"
 msgstr ""
 
 #: order/templates/order/purchase_order_detail.html:31
 msgid "Receive Items"
 msgstr ""
->>>>>>> 62ce278f
 
 #: order/templates/order/purchase_order_detail.html:67
 #: order/templates/order/sales_order_detail.html:54
@@ -5033,8 +4917,7 @@
 
 #: part/templates/part/partial_delete.html:9
 #, python-format
-msgid ""
-"Part '<strong>%(full_name)s</strong>' cannot be deleted as it is still marked as <strong>active</strong>.\n"
+msgid "Part '<strong>%(full_name)s</strong>' cannot be deleted as it is still marked as <strong>active</strong>.\n"
 "    <br>Disable the \"Active\" part attribute and re-try.\n"
 "    "
 msgstr ""
@@ -5666,25 +5549,12 @@
 msgstr ""
 
 #: stock/serializers.py:462
-<<<<<<< HEAD
-#, fuzzy
-#| msgid "Allocation quantity must be greater than zero"
-msgid "A list of stock items must be provided"
-msgstr "Alokowana ilość musi być większa niż zero"
-
-#: stock/serializers.py:554
-#, fuzzy
-#| msgid "Destination Location"
-msgid "Destination stock location"
-msgstr "Lokalizacja docelowa"
-=======
 msgid "A list of stock items must be provided"
 msgstr ""
 
 #: stock/serializers.py:554
 msgid "Destination stock location"
 msgstr ""
->>>>>>> 62ce278f
 
 #: stock/templates/stock/item.html:17
 msgid "Stock Tracking Information"
@@ -6342,15 +6212,8 @@
 msgstr ""
 
 #: templates/InvenTree/settings/login.html:9
-<<<<<<< HEAD
-#, fuzzy
-#| msgid "Change Setting"
 msgid "Login Settings"
-msgstr "Zmień ustawienie"
-=======
-msgid "Login Settings"
-msgstr ""
->>>>>>> 62ce278f
+msgstr ""
 
 #: templates/InvenTree/settings/login.html:22 templates/account/signup.html:5
 msgid "Signup"
@@ -6533,77 +6396,6 @@
 
 #: templates/InvenTree/settings/user.html:61
 msgid "Verified"
-<<<<<<< HEAD
-msgstr ""
-
-#: templates/InvenTree/settings/user.html:63
-msgid "Unverified"
-msgstr ""
-
-#: templates/InvenTree/settings/user.html:65
-msgid "Primary"
-msgstr ""
-
-#: templates/InvenTree/settings/user.html:71
-msgid "Make Primary"
-msgstr ""
-
-#: templates/InvenTree/settings/user.html:72
-msgid "Re-send Verification"
-msgstr ""
-
-#: templates/InvenTree/settings/user.html:73
-#: templates/InvenTree/settings/user.html:130
-#, fuzzy
-#| msgid "Remove part"
-msgid "Remove"
-msgstr "Usuń część"
-
-#: templates/InvenTree/settings/user.html:80
-#, fuzzy
-#| msgid "Warning"
-msgid "Warning:"
-msgstr "Ostrzeżenie"
-
-#: templates/InvenTree/settings/user.html:81
-msgid "You currently do not have any e-mail address set up. You should really add an e-mail address so you can receive notifications, reset your password, etc."
-msgstr ""
-
-#: templates/InvenTree/settings/user.html:88
-#, fuzzy
-#| msgid "Email Address"
-msgid "Add E-mail Address"
-msgstr "Adres e-mail"
-
-#: templates/InvenTree/settings/user.html:93
-#, fuzzy
-#| msgid "Email"
-msgid "Add E-mail"
-msgstr "Adres E-Mail"
-
-#: templates/InvenTree/settings/user.html:100
-#, fuzzy
-#| msgid "Stock counted"
-msgid "Social Accounts"
-msgstr "Zapas policzony"
-
-#: templates/InvenTree/settings/user.html:105
-msgid "You can sign in to your account using any of the following third party accounts:"
-msgstr ""
-
-#: templates/InvenTree/settings/user.html:138
-msgid "You currently have no social network accounts connected to this account."
-msgstr ""
-
-#: templates/InvenTree/settings/user.html:142
-msgid "Add a 3rd Party Account"
-msgstr ""
-
-#: templates/InvenTree/settings/user.html:153
-msgid "Theme Settings"
-msgstr ""
-
-=======
 msgstr ""
 
 #: templates/InvenTree/settings/user.html:63
@@ -6663,7 +6455,6 @@
 msgid "Theme Settings"
 msgstr ""
 
->>>>>>> 62ce278f
 #: templates/InvenTree/settings/user.html:174
 msgid "Set Theme"
 msgstr ""
@@ -6791,15 +6582,8 @@
 
 #: templates/account/email_confirm.html:6
 #: templates/account/email_confirm.html:10
-<<<<<<< HEAD
-#, fuzzy
-#| msgid "Email Address"
 msgid "Confirm E-mail Address"
-msgstr "Adres e-mail"
-=======
-msgid "Confirm E-mail Address"
-msgstr ""
->>>>>>> 62ce278f
+msgstr ""
 
 #: templates/account/email_confirm.html:16
 #, python-format
@@ -6818,37 +6602,20 @@
 
 #: templates/account/login.html:19
 #, python-format
-<<<<<<< HEAD
-msgid ""
-"Please sign in with one\n"
-=======
 msgid "Please sign in with one\n"
->>>>>>> 62ce278f
 "of your existing third party accounts or  <a class=\"btn btn-primary btn-small\" href=\"%(signup_url)s\">sign up</a>\n"
 "for a account and sign in below:"
 msgstr ""
 
 #: templates/account/login.html:23
 #, python-format
-<<<<<<< HEAD
-msgid ""
-"If you have not created an account yet, then please\n"
-=======
 msgid "If you have not created an account yet, then please\n"
->>>>>>> 62ce278f
 "<a href=\"%(signup_url)s\">sign up</a> first."
 msgstr ""
 
 #: templates/account/login.html:38
-<<<<<<< HEAD
-#, fuzzy
-#| msgid "Set Password"
 msgid "Forgot Password?"
-msgstr "Ustaw hasło"
-=======
-msgid "Forgot Password?"
-msgstr ""
->>>>>>> 62ce278f
+msgstr ""
 
 #: templates/account/login.html:45
 msgid "or use SSO"
@@ -6860,19 +6627,6 @@
 msgstr ""
 
 #: templates/account/logout.html:10
-<<<<<<< HEAD
-#, fuzzy
-#| msgid "Are you sure you want to delete this stock item?"
-msgid "Are you sure you want to sign out?"
-msgstr "Czy na pewno chcesz usunąć tą część?"
-
-#: templates/account/password_reset.html:5
-#: templates/account/password_reset.html:12
-#, fuzzy
-#| msgid "Set Password"
-msgid "Password Reset"
-msgstr "Ustaw hasło"
-=======
 msgid "Are you sure you want to sign out?"
 msgstr ""
 
@@ -6880,22 +6634,14 @@
 #: templates/account/password_reset.html:12
 msgid "Password Reset"
 msgstr ""
->>>>>>> 62ce278f
 
 #: templates/account/password_reset.html:18
 msgid "Forgotten your password? Enter your e-mail address below, and we'll send you an e-mail allowing you to reset it."
 msgstr ""
 
 #: templates/account/password_reset.html:23
-<<<<<<< HEAD
-#, fuzzy
-#| msgid "Set Password"
 msgid "Reset My Password"
-msgstr "Ustaw hasło"
-=======
-msgid "Reset My Password"
-msgstr ""
->>>>>>> 62ce278f
+msgstr ""
 
 #: templates/account/password_reset.html:27 templates/account/signup.html:36
 msgid "This function is currently disabled. Please contact an administrator."
@@ -6911,15 +6657,8 @@
 msgstr ""
 
 #: templates/account/password_reset_from_key.html:17
-<<<<<<< HEAD
-#, fuzzy
-#| msgid "Enter password"
 msgid "change password"
-msgstr "Wprowadź hasło"
-=======
-msgid "change password"
-msgstr ""
->>>>>>> 62ce278f
+msgstr ""
 
 #: templates/account/password_reset_from_key.html:20
 msgid "Your password is now changed."
@@ -7260,15 +6999,8 @@
 msgstr ""
 
 #: templates/js/translated/build.js:138
-<<<<<<< HEAD
-#, fuzzy
-#| msgid "Allocate stock to build"
 msgid "Allocate stock items to this build output"
-msgstr "Przydziel zapasy do budowy"
-=======
-msgid "Allocate stock items to this build output"
-msgstr ""
->>>>>>> 62ce278f
+msgstr ""
 
 #: templates/js/translated/build.js:146
 msgid "Unallocate stock from build output"
@@ -7293,7 +7025,6 @@
 #: templates/js/translated/build.js:675 templates/js/translated/build.js:1356
 #: templates/js/translated/order.js:1292
 msgid "Edit stock allocation"
-<<<<<<< HEAD
 msgstr ""
 
 #: templates/js/translated/build.js:677 templates/js/translated/build.js:1357
@@ -7302,32 +7033,12 @@
 msgstr ""
 
 #: templates/js/translated/build.js:695
-#, fuzzy
-#| msgid "Edit location"
-msgid "Edit Allocation"
-msgstr "Edytuj lokację"
-
-#: templates/js/translated/build.js:705
-#, fuzzy
-#| msgid "Remove line"
-msgid "Remove Allocation"
-msgstr "Usuń linie"
-=======
-msgstr ""
-
-#: templates/js/translated/build.js:677 templates/js/translated/build.js:1357
-#: templates/js/translated/order.js:1293
-msgid "Delete stock allocation"
-msgstr ""
-
-#: templates/js/translated/build.js:695
 msgid "Edit Allocation"
 msgstr ""
 
 #: templates/js/translated/build.js:705
 msgid "Remove Allocation"
 msgstr ""
->>>>>>> 62ce278f
 
 #: templates/js/translated/build.js:718
 msgid "Required Part"
@@ -7357,24 +7068,6 @@
 msgstr ""
 
 #: templates/js/translated/build.js:880
-<<<<<<< HEAD
-#, fuzzy
-#| msgid "Edit Allocation Quantity"
-msgid "Specify stock allocation quantity"
-msgstr "Edytuj zarezerwowaną ilość"
-
-#: templates/js/translated/build.js:949
-#, fuzzy
-#| msgid "Select quantity of stock to allocate"
-msgid "You must select at least one part to allocate"
-msgstr "Wybierz ilość zapasów do rezerwacji"
-
-#: templates/js/translated/build.js:963
-#, fuzzy
-#| msgid "Select location to take stock from for this build (leave blank to take from any stock location)"
-msgid "Select source location (leave blank to take from all locations)"
-msgstr "Wybierz lokalizację, z której pobrać element do budowy (pozostaw puste, aby wziąć z dowolnej lokalizacji)"
-=======
 msgid "Specify stock allocation quantity"
 msgstr ""
 
@@ -7385,31 +7078,12 @@
 #: templates/js/translated/build.js:963
 msgid "Select source location (leave blank to take from all locations)"
 msgstr ""
->>>>>>> 62ce278f
 
 #: templates/js/translated/build.js:992
 msgid "Confirm stock allocation"
 msgstr "Potwierdź przydział zapasów"
 
 #: templates/js/translated/build.js:993
-<<<<<<< HEAD
-#, fuzzy
-#| msgid "Allocate Stock to Build"
-msgid "Allocate Stock Items to Build Order"
-msgstr "Przydziel zapasy do budowy"
-
-#: templates/js/translated/build.js:1004
-#, fuzzy
-#| msgid "No matching stock item found"
-msgid "No matching stock locations"
-msgstr "Nie znaleziono pasujących stanów magazynowych"
-
-#: templates/js/translated/build.js:1048
-#, fuzzy
-#| msgid "No matching stock item found"
-msgid "No matching stock items"
-msgstr "Nie znaleziono pasujących stanów magazynowych"
-=======
 msgid "Allocate Stock Items to Build Order"
 msgstr ""
 
@@ -7420,7 +7094,6 @@
 #: templates/js/translated/build.js:1048
 msgid "No matching stock items"
 msgstr ""
->>>>>>> 62ce278f
 
 #: templates/js/translated/build.js:1172
 msgid "No builds matching query"
@@ -7605,15 +7278,8 @@
 msgstr ""
 
 #: templates/js/translated/forms.js:1323
-<<<<<<< HEAD
-#, fuzzy
-#| msgid "No serial numbers found"
 msgid "No results found"
-msgstr "Nie znaleziono numerów seryjnych"
-=======
-msgid "No results found"
-msgstr ""
->>>>>>> 62ce278f
+msgstr ""
 
 #: templates/js/translated/forms.js:1525
 msgid "Searching"
@@ -7740,15 +7406,8 @@
 msgstr ""
 
 #: templates/js/translated/model_renderers.js:90
-<<<<<<< HEAD
-#, fuzzy
-#| msgid "Stock Item"
 msgid "Stock ID"
-msgstr "Element magazynowy"
-=======
-msgid "Stock ID"
-msgstr ""
->>>>>>> 62ce278f
+msgstr ""
 
 #: templates/js/translated/model_renderers.js:125
 msgid "Location ID"
@@ -7763,15 +7422,8 @@
 msgstr ""
 
 #: templates/js/translated/model_renderers.js:231
-<<<<<<< HEAD
-#, fuzzy
-#| msgid "Order"
 msgid "Order ID"
-msgstr "Zamówienie"
-=======
-msgid "Order ID"
-msgstr ""
->>>>>>> 62ce278f
+msgstr ""
 
 #: templates/js/translated/model_renderers.js:251
 msgid "Category ID"
@@ -7794,15 +7446,8 @@
 msgstr ""
 
 #: templates/js/translated/order.js:207
-<<<<<<< HEAD
-#, fuzzy
-#| msgid "Export order to file"
 msgid "Export Order"
-msgstr "Eksportuj zamówienie do pliku"
-=======
-msgid "Export Order"
-msgstr ""
->>>>>>> 62ce278f
+msgstr ""
 
 #: templates/js/translated/order.js:210 templates/js/translated/stock.js:96
 msgid "Format"
@@ -7813,24 +7458,6 @@
 msgstr ""
 
 #: templates/js/translated/order.js:299
-<<<<<<< HEAD
-#, fuzzy
-#| msgid "Delete Item"
-msgid "Select Line Items"
-msgstr "Usuń element"
-
-#: templates/js/translated/order.js:300
-#, fuzzy
-#| msgid "Allocation quantity must be greater than zero"
-msgid "At least one line item must be selected"
-msgstr "Alokowana ilość musi być większa niż zero"
-
-#: templates/js/translated/order.js:325
-#, fuzzy
-#| msgid "Quantity cannot be negative"
-msgid "Quantity to receive"
-msgstr "Ilość nie może być ujemna"
-=======
 msgid "Select Line Items"
 msgstr ""
 
@@ -7841,7 +7468,6 @@
 #: templates/js/translated/order.js:325
 msgid "Quantity to receive"
 msgstr ""
->>>>>>> 62ce278f
 
 #: templates/js/translated/order.js:359 templates/js/translated/stock.js:1343
 msgid "Stock Status"
@@ -7852,40 +7478,20 @@
 msgstr "Kod zamówienia"
 
 #: templates/js/translated/order.js:427
-<<<<<<< HEAD
-#, fuzzy
-#| msgid "Order"
 msgid "Ordered"
-msgstr "Zamówienie"
-=======
-msgid "Ordered"
-msgstr ""
->>>>>>> 62ce278f
+msgstr ""
 
 #: templates/js/translated/order.js:429
 msgid "Receive"
 msgstr "Odbierz"
 
 #: templates/js/translated/order.js:448
-<<<<<<< HEAD
-#, fuzzy
-#| msgid "Confirm delete"
-msgid "Confirm receipt of items"
-msgstr "Potwierdź usunięcie"
-
-#: templates/js/translated/order.js:449
-#, fuzzy
-#| msgid "Purchase Order Details"
-msgid "Receive Purchase Order Items"
-msgstr "Szczegóły zamówienia"
-=======
 msgid "Confirm receipt of items"
 msgstr ""
 
 #: templates/js/translated/order.js:449
 msgid "Receive Purchase Order Items"
 msgstr ""
->>>>>>> 62ce278f
 
 #: templates/js/translated/order.js:626
 msgid "No purchase orders found"
@@ -7945,24 +7551,6 @@
 msgstr ""
 
 #: templates/js/translated/order.js:1213
-<<<<<<< HEAD
-#, fuzzy
-#| msgid "Edit location"
-msgid "Edit Stock Allocation"
-msgstr "Edytuj lokację"
-
-#: templates/js/translated/order.js:1231
-#, fuzzy
-#| msgid "Create new Stock Location"
-msgid "Delete Stock Allocation"
-msgstr "Utwórz nową lokalizację magazynową"
-
-#: templates/js/translated/order.js:1273
-#, fuzzy
-#| msgid "Destination location not specified"
-msgid "Stock location not specified"
-msgstr "Nie określono lokalizacji docelowej"
-=======
 msgid "Edit Stock Allocation"
 msgstr ""
 
@@ -7973,7 +7561,6 @@
 #: templates/js/translated/order.js:1273
 msgid "Stock location not specified"
 msgstr ""
->>>>>>> 62ce278f
 
 #: templates/js/translated/order.js:1514
 msgid "Fulfilled"
@@ -7996,15 +7583,8 @@
 msgstr ""
 
 #: templates/js/translated/order.js:1673
-<<<<<<< HEAD
-#, fuzzy
-#| msgid "Allocate Stock"
 msgid "Allocate Stock Item"
-msgstr "Przydziel zapasy"
-=======
-msgid "Allocate Stock Item"
-msgstr ""
->>>>>>> 62ce278f
+msgstr ""
 
 #: templates/js/translated/order.js:1733
 msgid "Update Unit Price"
@@ -8870,39 +8450,3 @@
 #: users/models.py:199
 msgid "Permission to delete items"
 msgstr "Uprawnienie do usuwania przedmiotów"
-
-#~ msgid "Enter your email address below."
-#~ msgstr "Wprowadź swój adres e-mail poniżej."
-
-#~ msgid "Edit Allocation Quantity"
-#~ msgstr "Edytuj zarezerwowaną ilość"
-
-#~ msgid "ID"
-#~ msgstr "Numer ID"
-
-#~ msgid "Invalid quantity value"
-#~ msgstr "Nieprawidłowa ilość"
-
-#~ msgid "Quantity must not be less than zero"
-#~ msgstr "Ilość musi być większa niż zero"
-
-#~ msgid "Remove line"
-#~ msgstr "Usuń linie"
-
-#~ msgid "Items received"
-#~ msgstr "Otrzymane przedmioty"
-
-#~ msgid "Error converting quantity to number"
-#~ msgstr "Błąd konwersji ilości na liczbę"
-
-#~ msgid "Automatically Allocate Stock"
-#~ msgstr "Przydziel automatycznie zapasy"
-
-#~ msgid "No stock available for %(part)s"
-#~ msgstr "Brak zapasów dla %(part)s"
-
-#~ msgid "Are you sure you want to unallocate this stock?"
-#~ msgstr "Czy na pewno chcesz anulować przydział tego zapasu?"
-
-#~ msgid "Auto Allocate"
-#~ msgstr "Automatyczne przypisywanie"