--- conflicted
+++ resolved
@@ -3,11 +3,7 @@
 "Project-Id-Version: inventree\n"
 "Report-Msgid-Bugs-To: \n"
 "POT-Creation-Date: 2021-07-03 12:15+0000\n"
-<<<<<<< HEAD
-"PO-Revision-Date: 2021-07-03 02:11\n"
-=======
 "PO-Revision-Date: 2021-07-03 12:44\n"
->>>>>>> 6f3ff6c8
 "Last-Translator: \n"
 "Language-Team: Turkish\n"
 "Language: tr_TR\n"
@@ -181,15 +177,8 @@
 msgstr "üst"
 
 #: InvenTree/serializers.py:52
-<<<<<<< HEAD
-#, fuzzy
-#| msgid "Most recent serial number is"
 msgid "Must be a valid number"
-msgstr "En son seri numarası"
-=======
-msgid "Must be a valid number"
-msgstr ""
->>>>>>> 6f3ff6c8
+msgstr ""
 
 #: InvenTree/settings.py:505
 msgid "English"
@@ -965,15 +954,8 @@
 #: order/templates/order/so_attachments.html:58
 #: part/templates/part/attachments.html:44
 #: stock/templates/stock/item_attachments.html:58
-<<<<<<< HEAD
-#, fuzzy
-#| msgid "Confirm item deletion"
 msgid "Confirm Delete Operation"
-msgstr "Silmeyi onayla"
-=======
-msgid "Confirm Delete Operation"
-msgstr ""
->>>>>>> 6f3ff6c8
+msgstr ""
 
 #: build/templates/build/attachments.html:77
 #: order/templates/order/so_attachments.html:59
@@ -2272,15 +2254,8 @@
 
 #: company/templates/company/company_base.html:166
 #: part/templates/part/part_base.html:307
-<<<<<<< HEAD
-#, fuzzy
-#| msgid "Upload File"
 msgid "Upload Image"
-msgstr "Dosya Yükle"
-=======
-msgid "Upload Image"
-msgstr ""
->>>>>>> 6f3ff6c8
+msgstr ""
 
 #: company/templates/company/detail.html:21
 msgid "Company Name"
@@ -2507,15 +2482,8 @@
 msgstr ""
 
 #: company/templates/company/manufacturer_part_suppliers.html:48
-<<<<<<< HEAD
-#, fuzzy
-#| msgid "Delete parts"
 msgid "Delete parameters"
-msgstr "Parçaları sil"
-=======
-msgid "Delete parameters"
-msgstr ""
->>>>>>> 6f3ff6c8
+msgstr ""
 
 #: company/templates/company/manufacturer_part_suppliers.html:80
 msgid "Add Parameter"
@@ -2531,15 +2499,8 @@
 msgstr ""
 
 #: company/templates/company/manufacturer_part_suppliers.html:139
-<<<<<<< HEAD
-#, fuzzy
-#| msgid "Delete Parts"
 msgid "Delete Parameters"
-msgstr "Parçaları Sil"
-=======
-msgid "Delete Parameters"
-msgstr ""
->>>>>>> 6f3ff6c8
+msgstr ""
 
 #: company/templates/company/navbar.html:20
 #: company/templates/company/navbar.html:23
@@ -3048,25 +3009,12 @@
 msgstr "Stok tahsis miktarını girin"
 
 #: order/serializers.py:139
-<<<<<<< HEAD
-#, fuzzy
-#| msgid "Purchase Orders"
-msgid "Purchase price currency"
-msgstr "Satın Alma Emirleri"
-
-#: order/serializers.py:359
-#, fuzzy
-#| msgid "Sales Order Reference"
-msgid "Sale price currency"
-msgstr "Satış Emri Referansı"
-=======
 msgid "Purchase price currency"
 msgstr ""
 
 #: order/serializers.py:359
 msgid "Sale price currency"
 msgstr ""
->>>>>>> 6f3ff6c8
 
 #: order/templates/order/delete_attachment.html:5
 #: stock/templates/stock/attachment_delete.html:5
@@ -4477,15 +4425,8 @@
 msgstr "Yeni Stok konumu oluştur"
 
 #: part/templates/part/category.html:279
-<<<<<<< HEAD
-#, fuzzy
-#| msgid "Select Category"
 msgid "Select parent category"
-msgstr "Kategori Seçin"
-=======
-msgid "Select parent category"
-msgstr ""
->>>>>>> 6f3ff6c8
+msgstr ""
 
 #: part/templates/part/category.html:286 part/views.py:2389
 msgid "Edit Part Category"
@@ -4813,24 +4754,6 @@
 msgstr ""
 
 #: part/templates/part/part_base.html:379
-<<<<<<< HEAD
-#, fuzzy
-#| msgid "Create New Parameter Template"
-msgid "Create New Part Category"
-msgstr "Yeni Parametre Şablonu Oluştur"
-
-#: part/templates/part/part_base.html:387
-#, fuzzy
-#| msgid "New Variant"
-msgid "New Parent"
-msgstr "Yeni Çeşit"
-
-#: part/templates/part/part_base.html:435
-#, fuzzy
-#| msgid "Edit location"
-msgid "Edit Part"
-msgstr "Konumu düzenle"
-=======
 msgid "Create New Part Category"
 msgstr ""
 
@@ -4841,7 +4764,6 @@
 #: part/templates/part/part_base.html:435
 msgid "Edit Part"
 msgstr ""
->>>>>>> 6f3ff6c8
 
 #: part/templates/part/part_pricing.html:22 part/templates/part/prices.html:27
 msgid "Supplier Pricing"
@@ -4896,24 +4818,6 @@
 msgstr "Test Şablonu Ekle"
 
 #: part/templates/part/part_tests.html:61
-<<<<<<< HEAD
-#, fuzzy
-#| msgid "Add Test Template"
-msgid "Add Test Result Template"
-msgstr "Test Şablonu Ekle"
-
-#: part/templates/part/part_tests.html:79
-#, fuzzy
-#| msgid "Edit Test Template"
-msgid "Edit Test Result Template"
-msgstr "Test Şablonu Düzenle"
-
-#: part/templates/part/part_tests.html:91
-#, fuzzy
-#| msgid "Delete Test Template"
-msgid "Delete Test Result Template"
-msgstr "Test Şablonu Sil"
-=======
 msgid "Add Test Result Template"
 msgstr ""
 
@@ -4924,7 +4828,6 @@
 #: part/templates/part/part_tests.html:91
 msgid "Delete Test Result Template"
 msgstr ""
->>>>>>> 6f3ff6c8
 
 #: part/templates/part/part_thumb.html:20
 msgid "Select from existing images"
@@ -5897,15 +5800,8 @@
 msgstr ""
 
 #: stock/templates/stock/item_base.html:499
-<<<<<<< HEAD
-#, fuzzy
-#| msgid "Edit Stock Location"
 msgid "Edit Stock Status"
-msgstr "Stok konumunu düzenle"
-=======
-msgid "Edit Stock Status"
-msgstr ""
->>>>>>> 6f3ff6c8
+msgstr ""
 
 #: stock/templates/stock/item_childs.html:12
 msgid "Child Stock Items"
@@ -6320,25 +6216,13 @@
 msgstr ""
 
 #: templates/InvenTree/index.html:131
-<<<<<<< HEAD
-#, fuzzy
-#| msgid "Delete Stock Location"
 msgid "Depleted Stock"
-msgstr "Stok Konumunu Sil"
+msgstr ""
 
 #: templates/InvenTree/index.html:146
 msgid "Expired Stock"
 msgstr ""
 
-=======
-msgid "Depleted Stock"
-msgstr ""
-
-#: templates/InvenTree/index.html:146
-msgid "Expired Stock"
-msgstr ""
-
->>>>>>> 6f3ff6c8
 #: templates/InvenTree/index.html:147
 msgid "Stale Stock"
 msgstr ""
@@ -6671,25 +6555,12 @@
 msgstr ""
 
 #: templates/js/attachment.js:16
-<<<<<<< HEAD
-#, fuzzy
-#| msgid "No variants found"
-msgid "No attachments found"
-msgstr "Çeşit bulunamadı"
-
-#: templates/js/attachment.js:56
-#, fuzzy
-#| msgid "upload date"
-msgid "Upload Date"
-msgstr "yükleme tarihi"
-=======
 msgid "No attachments found"
 msgstr ""
 
 #: templates/js/attachment.js:56
 msgid "Upload Date"
 msgstr ""
->>>>>>> 6f3ff6c8
 
 #: templates/js/attachment.js:69
 msgid "Edit attachment"
@@ -6914,25 +6785,12 @@
 msgstr ""
 
 #: templates/js/company.js:183
-<<<<<<< HEAD
-#, fuzzy
-#| msgid "The following items will be created"
-msgid "The following manufacturer parts will be deleted"
-msgstr "Aşağıdaki ögeler oluşturulacak"
-
-#: templates/js/company.js:200
-#, fuzzy
-#| msgid "Delete supplier parts"
-msgid "Delete Manufacturer Parts"
-msgstr "Tedarikçi parçalarını sil"
-=======
 msgid "The following manufacturer parts will be deleted"
 msgstr ""
 
 #: templates/js/company.js:200
 msgid "Delete Manufacturer Parts"
 msgstr ""
->>>>>>> 6f3ff6c8
 
 #: templates/js/company.js:253
 msgid "No manufacturer parts found"
@@ -6961,25 +6819,12 @@
 msgstr ""
 
 #: templates/js/company.js:406
-<<<<<<< HEAD
-#, fuzzy
-#| msgid "Edit Part Parameter Template"
-msgid "Edit Parameter"
-msgstr "Parça Parametre Şablonu Düzenle"
-
-#: templates/js/company.js:417
-#, fuzzy
-#| msgid "Delete Parts"
-msgid "Delete Parameter"
-msgstr "Parçaları Sil"
-=======
 msgid "Edit Parameter"
 msgstr ""
 
 #: templates/js/company.js:417
 msgid "Delete Parameter"
 msgstr ""
->>>>>>> 6f3ff6c8
 
 #: templates/js/company.js:453
 msgid "No supplier parts found"
@@ -7023,15 +6868,8 @@
 msgstr ""
 
 #: templates/js/forms.js:304
-<<<<<<< HEAD
-#, fuzzy
-#| msgid "Delete location"
 msgid "Delete operation not allowed"
-msgstr "Konumu sil"
-=======
-msgid "Delete operation not allowed"
-msgstr ""
->>>>>>> 6f3ff6c8
+msgstr ""
 
 #: templates/js/forms.js:316
 msgid "View operation not allowed"
@@ -7190,34 +7028,6 @@
 
 #: templates/js/model_renderers.js:21
 msgid "Company ID"
-<<<<<<< HEAD
-msgstr ""
-
-#: templates/js/model_renderers.js:63
-#, fuzzy
-#| msgid "Location"
-msgid "Location ID"
-msgstr "Konum"
-
-#: templates/js/model_renderers.js:90
-#, fuzzy
-#| msgid "Part"
-msgid "Part ID"
-msgstr "Parça"
-
-#: templates/js/model_renderers.js:126
-#, fuzzy
-#| msgid "Category Details"
-msgid "Category ID"
-msgstr "Kategori Detayları"
-
-#: templates/js/model_renderers.js:150
-#, fuzzy
-#| msgid "Supplier Part"
-msgid "Supplier Part ID"
-msgstr "Tedarikçi Parçası"
-
-=======
 msgstr ""
 
 #: templates/js/model_renderers.js:63
@@ -7236,7 +7046,6 @@
 msgid "Supplier Part ID"
 msgstr ""
 
->>>>>>> 6f3ff6c8
 #: templates/js/order.js:31
 msgid "Create Sales Order"
 msgstr ""
@@ -7254,15 +7063,8 @@
 msgstr ""
 
 #: templates/js/order.js:333
-<<<<<<< HEAD
-#, fuzzy
-#| msgid "Customer"
 msgid "Invalid Customer"
-msgstr "Müşteri"
-=======
-msgid "Invalid Customer"
-msgstr ""
->>>>>>> 6f3ff6c8
+msgstr ""
 
 #: templates/js/order.js:410
 msgid "No sales order allocations found"
@@ -8083,21 +7885,3 @@
 #: users/models.py:192
 msgid "Permission to delete items"
 msgstr ""
-<<<<<<< HEAD
-
-#~ msgid "Added attachment"
-#~ msgstr "Ek eklendi"
-
-#~ msgid "Attachment updated"
-#~ msgstr "Ek güncellendi"
-
-#~ msgid "Deleted attachment"
-#~ msgstr "Eki sil"
-
-#~ msgid "There are %(count)s suppliers defined for this manufacturer part. If you delete it, the following supplier parts will also be deleted:"
-#~ msgstr "Bu üretici parçası için tanımlanmış %(count)s tedarikçi bulunmaktadır. Bunu silerseniz, aşağıdaki tedarikçi parçaları da silinecektir:"
-
-#~ msgid "Create Test Template"
-#~ msgstr "Test Şablonu Oluştur"
-=======
->>>>>>> 6f3ff6c8
