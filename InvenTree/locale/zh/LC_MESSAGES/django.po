msgid ""
msgstr ""
"Project-Id-Version: inventree\n"
"Report-Msgid-Bugs-To: \n"
"POT-Creation-Date: 2021-07-26 23:48+0000\n"
<<<<<<< HEAD
"PO-Revision-Date: 2021-07-21 12:53\n"
=======
"PO-Revision-Date: 2021-07-27 00:13\n"
>>>>>>> 9cf6cb38
"Last-Translator: \n"
"Language-Team: Chinese Simplified\n"
"Language: zh_CN\n"
"MIME-Version: 1.0\n"
"Content-Type: text/plain; charset=UTF-8\n"
"Content-Transfer-Encoding: 8bit\n"
"Plural-Forms: nplurals=1; plural=0;\n"
"X-Crowdin-Project: inventree\n"
"X-Crowdin-Project-ID: 452300\n"
"X-Crowdin-Language: zh-CN\n"
"X-Crowdin-File: /[inventree.InvenTree] l10/InvenTree/locale/en/LC_MESSAGES/django.po\n"
"X-Crowdin-File-ID: 138\n"

#: InvenTree/api.py:64
msgid "API endpoint not found"
msgstr "未找到 API 端点"

#: InvenTree/api.py:110
msgid "No action specified"
msgstr "未指定操作"

#: InvenTree/api.py:124
msgid "No matching action found"
msgstr "未找到指定操作"

#: InvenTree/fields.py:100
msgid "Enter date"
msgstr "输入日期"

#: InvenTree/forms.py:112 build/forms.py:102 build/forms.py:123
#: build/forms.py:145 build/forms.py:169 build/forms.py:185 build/forms.py:227
#: order/forms.py:30 order/forms.py:41 order/forms.py:52 order/forms.py:63
#: order/forms.py:74 part/forms.py:109 templates/js/forms.js:526
msgid "Confirm"
msgstr "确认"

#: InvenTree/forms.py:128
msgid "Confirm delete"
msgstr "确认删除"

#: InvenTree/forms.py:129
msgid "Confirm item deletion"
msgstr ""

#: InvenTree/forms.py:161 templates/registration/login.html:76
msgid "Enter password"
msgstr "输入密码"

#: InvenTree/forms.py:162
msgid "Enter new password"
msgstr "输入新密码"

#: InvenTree/forms.py:169
msgid "Confirm password"
msgstr "确认密码"

#: InvenTree/forms.py:170
msgid "Confirm new password"
msgstr "确认新密码"

#: InvenTree/forms.py:205
msgid "Apply Theme"
msgstr "应用主题"

#: InvenTree/forms.py:235
msgid "Select Category"
msgstr "选择分类"

#: InvenTree/helpers.py:396
#, python-brace-format
msgid "Duplicate serial: {n}"
msgstr ""

#: InvenTree/helpers.py:403 order/models.py:315 order/models.py:425
#: stock/views.py:1278
msgid "Invalid quantity provided"
msgstr ""

#: InvenTree/helpers.py:406
msgid "Empty serial number string"
msgstr ""

#: InvenTree/helpers.py:428 InvenTree/helpers.py:431 InvenTree/helpers.py:434
#: InvenTree/helpers.py:459
#, python-brace-format
msgid "Invalid group: {g}"
msgstr ""

#: InvenTree/helpers.py:464
#, python-brace-format
msgid "Duplicate serial: {g}"
msgstr ""

#: InvenTree/helpers.py:472
msgid "No serial numbers found"
msgstr "未找到序列号"

#: InvenTree/helpers.py:476
#, python-brace-format
msgid "Number of unique serial number ({s}) must match quantity ({q})"
msgstr ""

#: InvenTree/models.py:61 stock/models.py:1815
msgid "Attachment"
msgstr "附件"

#: InvenTree/models.py:62
msgid "Select file to attach"
msgstr "选择附件"

#: InvenTree/models.py:64 templates/js/attachment.js:52
msgid "Comment"
msgstr "注释"

#: InvenTree/models.py:64
msgid "File comment"
msgstr "文件注释"

#: InvenTree/models.py:70 InvenTree/models.py:71 common/models.py:880
#: common/models.py:881 part/models.py:2097
#: report/templates/report/inventree_test_report_base.html:91
#: templates/js/stock.js:1538
msgid "User"
msgstr "用户"

#: InvenTree/models.py:74
msgid "upload date"
msgstr "上传日期"

#: InvenTree/models.py:113
msgid "Invalid choice"
msgstr ""

#: InvenTree/models.py:129 InvenTree/models.py:130 company/models.py:412
#: label/models.py:112 part/models.py:718 part/models.py:2246
#: report/models.py:181 templates/InvenTree/search.html:137
#: templates/InvenTree/search.html:289 templates/js/company.js:545
#: templates/js/part.js:206 templates/js/part.js:339 templates/js/part.js:831
#: templates/js/stock.js:1331
msgid "Name"
msgstr "名称"

#: InvenTree/models.py:136 build/models.py:187
#: build/templates/build/detail.html:24 company/models.py:351
#: company/models.py:519 company/templates/company/manufacturer_part.html:76
#: company/templates/company/supplier_part.html:75 label/models.py:119
#: order/models.py:158 order/templates/order/purchase_order_detail.html:312
#: part/models.py:741 part/templates/part/set_category.html:14
#: report/models.py:194 report/models.py:551 report/models.py:590
#: report/templates/report/inventree_build_order_base.html:118
#: templates/InvenTree/search.html:144 templates/InvenTree/search.html:224
#: templates/InvenTree/search.html:296
#: templates/InvenTree/settings/header.html:9 templates/js/bom.js:190
#: templates/js/build.js:868 templates/js/build.js:1162
#: templates/js/company.js:261 templates/js/company.js:459
#: templates/js/company.js:741 templates/js/order.js:247
#: templates/js/order.js:349 templates/js/part.js:265 templates/js/part.js:449
#: templates/js/part.js:626 templates/js/part.js:843 templates/js/part.js:911
#: templates/js/stock.js:917 templates/js/stock.js:1343
#: templates/js/stock.js:1388
msgid "Description"
msgstr ""

#: InvenTree/models.py:137
msgid "Description (optional)"
msgstr ""

#: InvenTree/models.py:145
msgid "parent"
msgstr ""

#: InvenTree/serializers.py:52 part/models.py:2482
msgid "Must be a valid number"
msgstr ""

#: InvenTree/settings.py:505
msgid "German"
msgstr ""

#: InvenTree/settings.py:506
msgid "Greek"
msgstr ""

#: InvenTree/settings.py:507
msgid "English"
msgstr ""

#: InvenTree/settings.py:508
msgid "Spanish"
msgstr ""

#: InvenTree/settings.py:509
msgid "French"
msgstr ""

#: InvenTree/settings.py:510
msgid "Hebrew"
msgstr ""

#: InvenTree/settings.py:511
msgid "Italian"
msgstr ""

#: InvenTree/settings.py:512
msgid "Japanese"
msgstr ""

#: InvenTree/settings.py:513
msgid "Korean"
msgstr ""

#: InvenTree/settings.py:514
msgid "Dutch"
msgstr ""

#: InvenTree/settings.py:515
msgid "Norwegian"
msgstr ""

#: InvenTree/settings.py:516
msgid "Polish"
msgstr ""

#: InvenTree/settings.py:517
msgid "Russian"
msgstr ""

#: InvenTree/settings.py:518
msgid "Swedish"
msgstr ""

#: InvenTree/settings.py:519
msgid "Thai"
msgstr ""

#: InvenTree/settings.py:520
msgid "Turkish"
msgstr ""

#: InvenTree/settings.py:521
msgid "Vietnamese"
msgstr ""

#: InvenTree/settings.py:522
msgid "Chinese"
msgstr ""

#: InvenTree/status.py:94
msgid "Background worker check failed"
msgstr ""

#: InvenTree/status.py:98
msgid "Email backend not configured"
msgstr ""

#: InvenTree/status.py:101
msgid "InvenTree system health checks failed"
msgstr ""

#: InvenTree/status_codes.py:104 InvenTree/status_codes.py:145
#: InvenTree/status_codes.py:314
msgid "Pending"
msgstr ""

#: InvenTree/status_codes.py:105
msgid "Placed"
msgstr ""

#: InvenTree/status_codes.py:106 InvenTree/status_codes.py:317
msgid "Complete"
msgstr ""

#: InvenTree/status_codes.py:107 InvenTree/status_codes.py:147
#: InvenTree/status_codes.py:316
msgid "Cancelled"
msgstr ""

#: InvenTree/status_codes.py:108 InvenTree/status_codes.py:148
#: InvenTree/status_codes.py:190
msgid "Lost"
msgstr ""

#: InvenTree/status_codes.py:109 InvenTree/status_codes.py:149
#: InvenTree/status_codes.py:192
msgid "Returned"
msgstr ""

#: InvenTree/status_codes.py:146
#: order/templates/order/sales_order_base.html:126
msgid "Shipped"
msgstr ""

#: InvenTree/status_codes.py:186
msgid "OK"
msgstr ""

#: InvenTree/status_codes.py:187
msgid "Attention needed"
msgstr ""

#: InvenTree/status_codes.py:188
msgid "Damaged"
msgstr ""

#: InvenTree/status_codes.py:189
msgid "Destroyed"
msgstr ""

#: InvenTree/status_codes.py:191
msgid "Rejected"
msgstr ""

#: InvenTree/status_codes.py:272
msgid "Legacy stock tracking entry"
msgstr ""

#: InvenTree/status_codes.py:274
msgid "Stock item created"
msgstr ""

#: InvenTree/status_codes.py:276
msgid "Edited stock item"
msgstr ""

#: InvenTree/status_codes.py:277
msgid "Assigned serial number"
msgstr ""

#: InvenTree/status_codes.py:279
msgid "Stock counted"
msgstr ""

#: InvenTree/status_codes.py:280
msgid "Stock manually added"
msgstr ""

#: InvenTree/status_codes.py:281
msgid "Stock manually removed"
msgstr ""

#: InvenTree/status_codes.py:283
msgid "Location changed"
msgstr ""

#: InvenTree/status_codes.py:285
msgid "Installed into assembly"
msgstr ""

#: InvenTree/status_codes.py:286
msgid "Removed from assembly"
msgstr ""

#: InvenTree/status_codes.py:288
msgid "Installed component item"
msgstr ""

#: InvenTree/status_codes.py:289
msgid "Removed component item"
msgstr ""

#: InvenTree/status_codes.py:291
msgid "Split from parent item"
msgstr ""

#: InvenTree/status_codes.py:292
msgid "Split child item"
msgstr ""

#: InvenTree/status_codes.py:294 templates/js/table_filters.js:185
msgid "Sent to customer"
msgstr ""

#: InvenTree/status_codes.py:295
msgid "Returned from customer"
msgstr ""

#: InvenTree/status_codes.py:297
msgid "Build order output created"
msgstr ""

#: InvenTree/status_codes.py:298
msgid "Build order output completed"
msgstr ""

#: InvenTree/status_codes.py:300
msgid "Received against purchase order"
msgstr ""

#: InvenTree/status_codes.py:315
msgid "Production"
msgstr ""

#: InvenTree/validators.py:22
msgid "Not a valid currency code"
msgstr ""

#: InvenTree/validators.py:50
msgid "Invalid character in part name"
msgstr ""

#: InvenTree/validators.py:63
#, python-brace-format
msgid "IPN must match regex pattern {pat}"
msgstr ""

#: InvenTree/validators.py:77 InvenTree/validators.py:91
#: InvenTree/validators.py:105
#, python-brace-format
msgid "Reference must match pattern {pattern}"
msgstr ""

#: InvenTree/validators.py:113
#, python-brace-format
msgid "Illegal character in name ({x})"
msgstr ""

#: InvenTree/validators.py:132 InvenTree/validators.py:148
msgid "Overage value must not be negative"
msgstr ""

#: InvenTree/validators.py:150
msgid "Overage must not exceed 100%"
msgstr ""

#: InvenTree/validators.py:157
msgid "Overage must be an integer value or a percentage"
msgstr ""

#: InvenTree/views.py:608
msgid "Delete Item"
msgstr ""

#: InvenTree/views.py:657
msgid "Check box to confirm item deletion"
msgstr ""

#: InvenTree/views.py:672 templates/InvenTree/settings/user.html:18
msgid "Edit User Information"
msgstr ""

#: InvenTree/views.py:683 templates/InvenTree/settings/user.html:22
msgid "Set Password"
msgstr ""

#: InvenTree/views.py:702
msgid "Password fields must match"
msgstr ""

#: InvenTree/views.py:953 templates/navbar.html:95
msgid "System Information"
msgstr ""

#: barcodes/api.py:53 barcodes/api.py:150
msgid "Must provide barcode_data parameter"
msgstr ""

#: barcodes/api.py:126
msgid "No match found for barcode data"
msgstr ""

#: barcodes/api.py:128
msgid "Match found for barcode data"
msgstr ""

#: barcodes/api.py:153
msgid "Must provide stockitem parameter"
msgstr ""

#: barcodes/api.py:160
msgid "No matching stock item found"
msgstr ""

#: barcodes/api.py:190
msgid "Barcode already matches StockItem object"
msgstr ""

#: barcodes/api.py:194
msgid "Barcode already matches StockLocation object"
msgstr ""

#: barcodes/api.py:198
msgid "Barcode already matches Part object"
msgstr ""

#: barcodes/api.py:204 barcodes/api.py:216
msgid "Barcode hash already matches StockItem object"
msgstr ""

#: barcodes/api.py:222
msgid "Barcode associated with StockItem"
msgstr ""

#: build/forms.py:37
msgid "Build Order reference"
msgstr ""

#: build/forms.py:38
msgid "Order target date"
msgstr ""

#: build/forms.py:42 build/templates/build/build_base.html:146
#: build/templates/build/detail.html:124
#: order/templates/order/order_base.html:124
#: order/templates/order/sales_order_base.html:119
#: report/templates/report/inventree_build_order_base.html:126
#: templates/js/build.js:945 templates/js/order.js:264
#: templates/js/order.js:367
msgid "Target Date"
msgstr ""

#: build/forms.py:43 build/models.py:277
msgid "Target date for build completion. Build will be overdue after this date."
msgstr ""

#: build/forms.py:48 build/forms.py:90 build/forms.py:266 build/models.py:1402
#: build/templates/build/allocation_card.html:23
#: build/templates/build/auto_allocate.html:17
#: build/templates/build/build_base.html:133
#: build/templates/build/detail.html:34 common/models.py:909
#: company/forms.py:42 company/templates/company/supplier_part.html:226
#: order/forms.py:120 order/forms.py:142 order/forms.py:159 order/models.py:706
#: order/models.py:952 order/templates/order/order_wizard/match_parts.html:30
#: order/templates/order/order_wizard/select_parts.html:34
#: order/templates/order/purchase_order_detail.html:348
#: order/templates/order/sales_order_detail.html:200
#: order/templates/order/sales_order_detail.html:207
#: order/templates/order/sales_order_detail.html:292
#: order/templates/order/sales_order_detail.html:364 part/forms.py:323
#: part/forms.py:353 part/forms.py:369 part/forms.py:385 part/models.py:2384
#: part/templates/part/bom_upload/match_parts.html:31
#: part/templates/part/detail.html:939 part/templates/part/detail.html:1025
#: part/templates/part/part_pricing.html:16
#: report/templates/report/inventree_build_order_base.html:114
#: report/templates/report/inventree_po_report.html:91
#: report/templates/report/inventree_so_report.html:91
#: report/templates/report/inventree_test_report_base.html:77
#: stock/forms.py:141 stock/forms.py:247
#: stock/templates/stock/item_base.html:267
#: stock/templates/stock/stock_adjust.html:18 templates/js/barcode.js:364
#: templates/js/bom.js:205 templates/js/build.js:271 templates/js/build.js:606
#: templates/js/build.js:1172 templates/js/model_renderers.js:56
#: templates/js/order.js:462 templates/js/part.js:1016
#: templates/js/part.js:1138 templates/js/part.js:1194
#: templates/js/stock.js:1523 templates/js/stock.js:1721
msgid "Quantity"
msgstr ""

#: build/forms.py:49
msgid "Number of items to build"
msgstr ""

#: build/forms.py:91
msgid "Enter quantity for build output"
msgstr ""

#: build/forms.py:95 order/forms.py:114 stock/forms.py:84
msgid "Serial Numbers"
msgstr ""

#: build/forms.py:97
msgid "Enter serial numbers for build outputs"
msgstr ""

#: build/forms.py:103
msgid "Confirm creation of build output"
msgstr ""

#: build/forms.py:124
msgid "Confirm deletion of build output"
msgstr ""

#: build/forms.py:145
msgid "Confirm unallocation of stock"
msgstr ""

#: build/forms.py:169
msgid "Confirm stock allocation"
msgstr ""

#: build/forms.py:186
msgid "Mark build as complete"
msgstr ""

#: build/forms.py:210 build/templates/build/auto_allocate.html:18
#: stock/forms.py:286 stock/templates/stock/item_base.html:297
#: stock/templates/stock/stock_adjust.html:17
#: templates/InvenTree/search.html:260 templates/js/barcode.js:363
#: templates/js/barcode.js:531 templates/js/build.js:256
#: templates/js/build.js:620 templates/js/order.js:447
#: templates/js/stock.js:124 templates/js/stock.js:250
#: templates/js/stock.js:1003 templates/js/stock.js:1415
msgid "Location"
msgstr ""

#: build/forms.py:211
msgid "Location of completed parts"
msgstr ""

#: build/forms.py:215 build/templates/build/build_base.html:138
#: build/templates/build/detail.html:62 order/models.py:549
#: order/templates/order/receive_parts.html:24
#: stock/templates/stock/item_base.html:420 templates/InvenTree/search.html:252
#: templates/js/barcode.js:119 templates/js/build.js:902
#: templates/js/order.js:251 templates/js/order.js:354
#: templates/js/stock.js:990 templates/js/stock.js:1492
#: templates/js/stock.js:1737
msgid "Status"
msgstr ""

#: build/forms.py:216
msgid "Build output stock status"
msgstr ""

#: build/forms.py:223
msgid "Confirm incomplete"
msgstr ""

#: build/forms.py:224
msgid "Confirm completion with incomplete stock allocation"
msgstr ""

#: build/forms.py:227
msgid "Confirm build completion"
msgstr ""

#: build/forms.py:252
msgid "Confirm cancel"
msgstr ""

#: build/forms.py:252 build/views.py:65
msgid "Confirm build cancellation"
msgstr ""

#: build/forms.py:266
msgid "Select quantity of stock to allocate"
msgstr ""

#: build/models.py:113
msgid "Invalid choice for parent build"
msgstr ""

#: build/models.py:117 build/templates/build/build_base.html:9
#: build/templates/build/build_base.html:73
#: report/templates/report/inventree_build_order_base.html:106
#: templates/js/build.js:233
msgid "Build Order"
msgstr ""

#: build/models.py:118 build/templates/build/index.html:8
#: build/templates/build/index.html:15
#: order/templates/order/sales_order_detail.html:34
#: order/templates/order/so_navbar.html:19
#: order/templates/order/so_navbar.html:22 part/templates/part/navbar.html:42
#: part/templates/part/navbar.html:45 templates/InvenTree/index.html:229
#: templates/InvenTree/search.html:185
#: templates/InvenTree/settings/tabs.html:37 users/models.py:44
msgid "Build Orders"
msgstr ""

#: build/models.py:178
msgid "Build Order Reference"
msgstr ""

#: build/models.py:179 order/models.py:246 order/models.py:533
#: order/models.py:713 order/templates/order/purchase_order_detail.html:343
#: order/templates/order/sales_order_detail.html:359 part/models.py:2393
#: part/templates/part/bom_upload/match_parts.html:30
#: report/templates/report/inventree_po_report.html:92
#: report/templates/report/inventree_so_report.html:92 templates/js/bom.js:197
#: templates/js/build.js:695 templates/js/build.js:1166
msgid "Reference"
msgstr ""

#: build/models.py:190
msgid "Brief description of the build"
msgstr ""

#: build/models.py:199 build/templates/build/build_base.html:163
#: build/templates/build/detail.html:80
msgid "Parent Build"
msgstr ""

#: build/models.py:200
msgid "BuildOrder to which this build is allocated"
msgstr ""

#: build/models.py:205 build/templates/build/auto_allocate.html:16
#: build/templates/build/build_base.html:128
#: build/templates/build/detail.html:29 company/models.py:654
#: order/models.py:766 order/models.py:825
#: order/templates/order/order_wizard/select_parts.html:32
#: order/templates/order/purchase_order_detail.html:297
#: order/templates/order/receive_parts.html:19
#: order/templates/order/sales_order_detail.html:344 part/models.py:347
#: part/models.py:2042 part/models.py:2058 part/models.py:2077
#: part/models.py:2095 part/models.py:2174 part/models.py:2278
#: part/models.py:2368 part/templates/part/detail.html:199
#: part/templates/part/part_app_base.html:8
#: part/templates/part/part_pricing.html:12
#: part/templates/part/set_category.html:13
#: report/templates/report/inventree_build_order_base.html:110
#: report/templates/report/inventree_po_report.html:90
#: report/templates/report/inventree_so_report.html:90
#: templates/InvenTree/search.html:112 templates/InvenTree/search.html:210
#: templates/js/barcode.js:362 templates/js/bom.js:163
#: templates/js/build.js:586 templates/js/build.js:873
#: templates/js/build.js:1139 templates/js/company.js:400
#: templates/js/company.js:650 templates/js/part.js:430
#: templates/js/part.js:593 templates/js/stock.js:122 templates/js/stock.js:886
#: templates/js/stock.js:1709
msgid "Part"
msgstr ""

#: build/models.py:213
msgid "Select part to build"
msgstr ""

#: build/models.py:218
msgid "Sales Order Reference"
msgstr ""

#: build/models.py:222
msgid "SalesOrder to which this build is allocated"
msgstr ""

#: build/models.py:227
msgid "Source Location"
msgstr ""

#: build/models.py:231
msgid "Select location to take stock from for this build (leave blank to take from any stock location)"
msgstr ""

#: build/models.py:236
msgid "Destination Location"
msgstr ""

#: build/models.py:240
msgid "Select location where the completed items will be stored"
msgstr ""

#: build/models.py:244
msgid "Build Quantity"
msgstr ""

#: build/models.py:247
msgid "Number of stock items to build"
msgstr ""

#: build/models.py:251
msgid "Completed items"
msgstr ""

#: build/models.py:253
msgid "Number of stock items which have been completed"
msgstr ""

#: build/models.py:257 part/templates/part/part_base.html:225
msgid "Build Status"
msgstr ""

#: build/models.py:261
msgid "Build status code"
msgstr ""

#: build/models.py:265 stock/models.py:507
msgid "Batch Code"
msgstr ""

#: build/models.py:269
msgid "Batch code for this build output"
msgstr ""

#: build/models.py:272 order/models.py:162 part/models.py:913
#: part/templates/part/part_base.html:143 templates/js/order.js:362
msgid "Creation Date"
msgstr ""

#: build/models.py:276 order/models.py:555
msgid "Target completion date"
msgstr ""

#: build/models.py:280 order/models.py:288 templates/js/build.js:950
msgid "Completion Date"
msgstr ""

#: build/models.py:286
msgid "completed by"
msgstr ""

#: build/models.py:294 templates/js/build.js:915
msgid "Issued by"
msgstr ""

#: build/models.py:295
msgid "User who issued this build order"
msgstr ""

#: build/models.py:303 build/templates/build/build_base.html:184
#: build/templates/build/detail.html:108 order/models.py:176
#: order/templates/order/order_base.html:138
#: order/templates/order/sales_order_base.html:140 part/models.py:917
#: report/templates/report/inventree_build_order_base.html:159
msgid "Responsible"
msgstr ""

#: build/models.py:304
msgid "User responsible for this build order"
msgstr ""

#: build/models.py:309 build/templates/build/detail.html:94
#: company/templates/company/manufacturer_part.html:83
#: company/templates/company/supplier_part.html:82
#: part/templates/part/part_base.html:137 stock/models.py:501
#: stock/templates/stock/item_base.html:357
msgid "External Link"
msgstr ""

#: build/models.py:310 part/models.py:775 stock/models.py:503
msgid "Link to external URL"
msgstr ""

#: build/models.py:314 build/templates/build/navbar.html:52
#: company/models.py:139 company/models.py:526
#: company/templates/company/navbar.html:63
#: company/templates/company/navbar.html:66 order/models.py:180
#: order/models.py:715 order/templates/order/po_navbar.html:38
#: order/templates/order/po_navbar.html:41
#: order/templates/order/purchase_order_detail.html:419
#: order/templates/order/sales_order_detail.html:439
#: order/templates/order/so_navbar.html:33
#: order/templates/order/so_navbar.html:36 part/models.py:902
#: part/templates/part/detail.html:105 part/templates/part/navbar.html:108
#: part/templates/part/navbar.html:111
#: report/templates/report/inventree_build_order_base.html:173
#: stock/forms.py:139 stock/forms.py:256 stock/forms.py:288 stock/models.py:573
#: stock/models.py:1715 stock/models.py:1821
#: stock/templates/stock/navbar.html:57 templates/js/barcode.js:37
#: templates/js/bom.js:349 templates/js/company.js:746
#: templates/js/stock.js:258 templates/js/stock.js:499
#: templates/js/stock.js:1082
msgid "Notes"
msgstr ""

#: build/models.py:315
msgid "Extra build notes"
msgstr ""

#: build/models.py:792
msgid "No build output specified"
msgstr ""

#: build/models.py:795
msgid "Build output is already completed"
msgstr ""

#: build/models.py:798
msgid "Build output does not match Build Order"
msgstr ""

#: build/models.py:1208
msgid "BuildItem must be unique for build, stock_item and install_into"
msgstr ""

#: build/models.py:1233
msgid "Build item must specify a build output, as master part is marked as trackable"
msgstr ""

#: build/models.py:1237
#, python-brace-format
msgid "Allocated quantity ({n}) must not exceed available quantity ({q})"
msgstr ""

#: build/models.py:1244 order/models.py:926
msgid "StockItem is over-allocated"
msgstr ""

#: build/models.py:1248 order/models.py:929
msgid "Allocation quantity must be greater than zero"
msgstr ""

#: build/models.py:1252
msgid "Quantity must be 1 for serialized stock"
msgstr ""

#: build/models.py:1312
#, python-brace-format
msgid "Selected stock item not found in BOM for part '{p}'"
msgstr ""

#: build/models.py:1372 stock/templates/stock/item_base.html:329
#: templates/InvenTree/search.html:183 templates/js/build.js:846
#: templates/navbar.html:29
msgid "Build"
msgstr ""

#: build/models.py:1373
msgid "Build to allocate parts"
msgstr ""

#: build/models.py:1389 stock/templates/stock/item_base.html:8
#: stock/templates/stock/item_base.html:31
#: stock/templates/stock/item_base.html:351
#: stock/templates/stock/stock_adjust.html:16 templates/js/build.js:244
#: templates/js/build.js:249 templates/js/build.js:993
#: templates/js/order.js:435 templates/js/order.js:440
#: templates/js/stock.js:1474
msgid "Stock Item"
msgstr ""

#: build/models.py:1390
msgid "Source stock item"
msgstr ""

#: build/models.py:1403
msgid "Stock quantity to allocate to build"
msgstr ""

#: build/models.py:1411
msgid "Install into"
msgstr ""

#: build/models.py:1412
msgid "Destination stock item"
msgstr ""

#: build/templates/build/allocation_card.html:21
#: build/templates/build/complete_output.html:46
#: order/templates/order/sales_order_detail.html:205
#: order/templates/order/sales_order_detail.html:290
#: report/templates/report/inventree_test_report_base.html:75
#: stock/models.py:495 stock/templates/stock/item_base.html:249
#: templates/js/build.js:604 templates/js/model_renderers.js:54
msgid "Serial Number"
msgstr ""

#: build/templates/build/auto_allocate.html:9
msgid "Automatically Allocate Stock"
msgstr ""

#: build/templates/build/auto_allocate.html:10
msgid "The following stock items will be allocated to the specified build output"
msgstr ""

#: build/templates/build/auto_allocate.html:37
msgid "No stock items found that can be automatically allocated to this build"
msgstr ""

#: build/templates/build/auto_allocate.html:39
msgid "Stock items will have to be manually allocated"
msgstr ""

#: build/templates/build/build_base.html:18
#, python-format
msgid "This Build Order is allocated to Sales Order %(link)s"
msgstr ""

#: build/templates/build/build_base.html:25
#, python-format
msgid "This Build Order is a child of Build Order %(link)s"
msgstr ""

#: build/templates/build/build_base.html:32
msgid "Build Order is ready to mark as completed"
msgstr ""

#: build/templates/build/build_base.html:37
msgid "Build Order cannot be completed as outstanding outputs remain"
msgstr ""

#: build/templates/build/build_base.html:42
msgid "Required build quantity has not yet been completed"
msgstr ""

#: build/templates/build/build_base.html:47
msgid "Stock has not been fully allocated to this Build Order"
msgstr ""

#: build/templates/build/build_base.html:75
#: company/templates/company/company_base.html:40
#: company/templates/company/manufacturer_part.html:29
#: company/templates/company/supplier_part.html:30
#: order/templates/order/order_base.html:26
#: order/templates/order/sales_order_base.html:37
#: part/templates/part/category.html:27 part/templates/part/part_base.html:22
#: stock/templates/stock/item_base.html:62
#: stock/templates/stock/location.html:31
msgid "Admin view"
msgstr ""

#: build/templates/build/build_base.html:81
#: build/templates/build/build_base.html:150
#: order/templates/order/order_base.html:32
#: order/templates/order/order_base.html:86
#: order/templates/order/sales_order_base.html:43
#: order/templates/order/sales_order_base.html:88
#: templates/js/table_filters.js:254 templates/js/table_filters.js:273
#: templates/js/table_filters.js:290
msgid "Overdue"
msgstr ""

#: build/templates/build/build_base.html:90
msgid "Print actions"
msgstr ""

#: build/templates/build/build_base.html:94
msgid "Print Build Order"
msgstr ""

#: build/templates/build/build_base.html:100
#: build/templates/build/build_base.html:222
msgid "Complete Build"
msgstr ""

#: build/templates/build/build_base.html:105
msgid "Build actions"
msgstr ""

#: build/templates/build/build_base.html:109
msgid "Edit Build"
msgstr ""

#: build/templates/build/build_base.html:111
#: build/templates/build/build_base.html:206 build/views.py:56
msgid "Cancel Build"
msgstr ""

#: build/templates/build/build_base.html:124
#: build/templates/build/detail.html:15
msgid "Build Details"
msgstr ""

#: build/templates/build/build_base.html:150
#, python-format
msgid "This build was due on %(target)s"
msgstr ""

#: build/templates/build/build_base.html:157
#: build/templates/build/detail.html:67
msgid "Progress"
msgstr ""

#: build/templates/build/build_base.html:170
#: build/templates/build/detail.html:87 order/models.py:823
#: order/templates/order/sales_order_base.html:9
#: order/templates/order/sales_order_base.html:35
#: order/templates/order/sales_order_ship.html:25
#: report/templates/report/inventree_build_order_base.html:136
#: report/templates/report/inventree_so_report.html:77
#: stock/templates/stock/item_base.html:291 templates/js/order.js:309
msgid "Sales Order"
msgstr ""

#: build/templates/build/build_base.html:177
#: build/templates/build/detail.html:101
#: report/templates/report/inventree_build_order_base.html:153
msgid "Issued By"
msgstr ""

#: build/templates/build/build_base.html:214
msgid "Incomplete Outputs"
msgstr ""

#: build/templates/build/build_base.html:215
msgid "Build Order cannot be completed as incomplete build outputs remain"
msgstr ""

#: build/templates/build/build_output_create.html:7
msgid "The Bill of Materials contains trackable parts"
msgstr ""

#: build/templates/build/build_output_create.html:8
msgid "Build outputs must be generated individually."
msgstr ""

#: build/templates/build/build_output_create.html:9
msgid "Multiple build outputs will be created based on the quantity specified."
msgstr ""

#: build/templates/build/build_output_create.html:15
msgid "Trackable parts can have serial numbers specified"
msgstr ""

#: build/templates/build/build_output_create.html:16
msgid "Enter serial numbers to generate multiple single build outputs"
msgstr ""

#: build/templates/build/cancel.html:5
msgid "Are you sure you wish to cancel this build?"
msgstr ""

#: build/templates/build/complete.html:8
msgid "Build Order is complete"
msgstr ""

#: build/templates/build/complete.html:12
msgid "Build Order is incomplete"
msgstr ""

#: build/templates/build/complete.html:15
msgid "Incompleted build outputs remain"
msgstr ""

#: build/templates/build/complete.html:18
msgid "Required build quantity has not been completed"
msgstr ""

#: build/templates/build/complete.html:21
msgid "Required stock has not been fully allocated"
msgstr ""

#: build/templates/build/complete_output.html:10
msgid "Stock allocation is complete for this output"
msgstr ""

#: build/templates/build/complete_output.html:14
msgid "Stock allocation is incomplete"
msgstr ""

#: build/templates/build/complete_output.html:20
msgid "tracked parts have not been fully allocated"
msgstr ""

#: build/templates/build/complete_output.html:41
msgid "The following items will be created"
msgstr ""

#: build/templates/build/create_build_item.html:7
msgid "Select a stock item to allocate to the selected build output"
msgstr ""

#: build/templates/build/create_build_item.html:11
#, python-format
msgid "The allocated stock will be installed into the following build output:<br><i>%(output)s</i>"
msgstr ""

#: build/templates/build/create_build_item.html:17
#, python-format
msgid "No stock available for %(part)s"
msgstr ""

#: build/templates/build/delete_build_item.html:8
msgid "Are you sure you want to unallocate this stock?"
msgstr ""

#: build/templates/build/delete_build_item.html:11
msgid "The selected stock will be unallocated from the build output"
msgstr ""

#: build/templates/build/detail.html:38
msgid "Stock Source"
msgstr ""

#: build/templates/build/detail.html:43
msgid "Stock can be taken from any available location."
msgstr ""

#: build/templates/build/detail.html:49 order/forms.py:88 order/models.py:782
#: order/templates/order/purchase_order_detail.html:408
#: order/templates/order/receive_parts.html:25 stock/forms.py:135
msgid "Destination"
msgstr ""

#: build/templates/build/detail.html:56
msgid "Destination location not specified"
msgstr ""

#: build/templates/build/detail.html:73
#: stock/templates/stock/item_base.html:315 templates/js/stock.js:998
#: templates/js/stock.js:1744 templates/js/table_filters.js:116
#: templates/js/table_filters.js:210
msgid "Batch"
msgstr ""

#: build/templates/build/detail.html:119
#: order/templates/order/order_base.html:111
#: order/templates/order/sales_order_base.html:113 templates/js/build.js:910
msgid "Created"
msgstr ""

#: build/templates/build/detail.html:130
msgid "No target date set"
msgstr ""

#: build/templates/build/detail.html:135 templates/js/build.js:888
msgid "Completed"
msgstr ""

#: build/templates/build/detail.html:139
msgid "Build not complete"
msgstr ""

#: build/templates/build/detail.html:150 build/templates/build/navbar.html:35
msgid "Child Build Orders"
msgstr ""

#: build/templates/build/detail.html:166
msgid "Allocate Stock to Build"
msgstr ""

#: build/templates/build/detail.html:172
msgid "Allocate stock to build"
msgstr ""

#: build/templates/build/detail.html:173
msgid "Auto Allocate"
msgstr ""

#: build/templates/build/detail.html:175 templates/js/build.js:778
msgid "Unallocate stock"
msgstr ""

#: build/templates/build/detail.html:176 build/views.py:318 build/views.py:638
msgid "Unallocate Stock"
msgstr ""

#: build/templates/build/detail.html:179
msgid "Order required parts"
msgstr ""

#: build/templates/build/detail.html:180
#: company/templates/company/detail.html:33
#: company/templates/company/detail.html:75 order/views.py:679
#: part/templates/part/category.html:140
msgid "Order Parts"
msgstr ""

#: build/templates/build/detail.html:186
msgid "Untracked stock has been fully allocated for this Build Order"
msgstr ""

#: build/templates/build/detail.html:190
msgid "Untracked stock has not been fully allocated for this Build Order"
msgstr ""

#: build/templates/build/detail.html:197
msgid "This Build Order does not have any associated untracked BOM items"
msgstr ""

#: build/templates/build/detail.html:206
msgid "Incomplete Build Outputs"
msgstr ""

#: build/templates/build/detail.html:211
msgid "Create new build output"
msgstr ""

#: build/templates/build/detail.html:212
msgid "Create New Output"
msgstr ""

#: build/templates/build/detail.html:225
msgid "Create a new build output"
msgstr ""

#: build/templates/build/detail.html:226
msgid "No incomplete build outputs remain."
msgstr ""

#: build/templates/build/detail.html:227
msgid "Create a new build output using the button above"
msgstr ""

#: build/templates/build/detail.html:235
msgid "Completed Build Outputs"
msgstr ""

#: build/templates/build/detail.html:246 build/templates/build/navbar.html:42
#: build/templates/build/navbar.html:45 order/templates/order/po_navbar.html:35
#: order/templates/order/sales_order_detail.html:43
#: order/templates/order/so_navbar.html:29 part/templates/part/detail.html:173
#: part/templates/part/navbar.html:102 part/templates/part/navbar.html:105
#: stock/templates/stock/item.html:87 stock/templates/stock/navbar.html:47
#: stock/templates/stock/navbar.html:50
msgid "Attachments"
msgstr ""

#: build/templates/build/detail.html:257
msgid "Build Notes"
msgstr ""

#: build/templates/build/detail.html:261 build/templates/build/detail.html:397
#: company/templates/company/detail.html:173
#: company/templates/company/detail.html:200
#: order/templates/order/purchase_order_detail.html:62
#: order/templates/order/purchase_order_detail.html:95
#: order/templates/order/sales_order_detail.html:58
#: order/templates/order/sales_order_detail.html:85
#: part/templates/part/detail.html:109 stock/templates/stock/item.html:102
#: stock/templates/stock/item.html:168
msgid "Edit Notes"
msgstr ""

#: build/templates/build/detail.html:357
#: order/templates/order/po_attachments.html:79
#: order/templates/order/purchase_order_detail.html:156
#: order/templates/order/sales_order_detail.html:145
#: part/templates/part/detail.html:801 stock/templates/stock/item.html:232
#: templates/attachment_table.html:6
msgid "Add Attachment"
msgstr ""

#: build/templates/build/detail.html:375
#: order/templates/order/po_attachments.html:51
#: order/templates/order/purchase_order_detail.html:128
#: order/templates/order/sales_order_detail.html:118
#: part/templates/part/detail.html:755 stock/templates/stock/item.html:200
msgid "Edit Attachment"
msgstr ""

#: build/templates/build/detail.html:382
#: order/templates/order/po_attachments.html:58
#: order/templates/order/purchase_order_detail.html:135
#: order/templates/order/sales_order_detail.html:124
#: part/templates/part/detail.html:764 stock/templates/stock/item.html:209
msgid "Confirm Delete Operation"
msgstr ""

#: build/templates/build/detail.html:383
#: order/templates/order/po_attachments.html:59
#: order/templates/order/purchase_order_detail.html:136
#: order/templates/order/sales_order_detail.html:125
#: part/templates/part/detail.html:765 stock/templates/stock/item.html:210
msgid "Delete Attachment"
msgstr ""

#: build/templates/build/edit_build_item.html:7
msgid "Alter the quantity of stock allocated to the build output"
msgstr ""

#: build/templates/build/index.html:28
msgid "New Build Order"
msgstr ""

#: build/templates/build/index.html:37 build/templates/build/index.html:38
msgid "Print Build Orders"
msgstr ""

#: build/templates/build/index.html:43
#: order/templates/order/purchase_orders.html:27
#: order/templates/order/sales_orders.html:27
msgid "Display calendar view"
msgstr ""

#: build/templates/build/index.html:46
#: order/templates/order/purchase_orders.html:30
#: order/templates/order/sales_orders.html:30
msgid "Display list view"
msgstr ""

#: build/templates/build/navbar.html:12
msgid "Build Order Details"
msgstr ""

#: build/templates/build/navbar.html:15 order/templates/order/po_navbar.html:15
#: templates/js/stock.js:1403
msgid "Details"
msgstr ""

#: build/templates/build/navbar.html:20 build/templates/build/navbar.html:23
#: build/views.py:90
msgid "Allocate Stock"
msgstr ""

#: build/templates/build/navbar.html:28 build/templates/build/navbar.html:31
msgid "Build Outputs"
msgstr ""

#: build/templates/build/navbar.html:38
msgid "Child Builds"
msgstr ""

#: build/templates/build/navbar.html:49
msgid "Build Order Notes"
msgstr ""

#: build/templates/build/unallocate.html:10
msgid "Are you sure you wish to unallocate all stock for this build?"
msgstr ""

#: build/templates/build/unallocate.html:12
msgid "All incomplete stock allocations will be removed from the build"
msgstr ""

#: build/views.py:76
msgid "Build was cancelled"
msgstr ""

#: build/views.py:137
msgid "Allocated stock to build output"
msgstr ""

#: build/views.py:149
msgid "Create Build Output"
msgstr ""

#: build/views.py:167
msgid "Maximum output quantity is "
msgstr ""

#: build/views.py:183 stock/views.py:1304
msgid "Serial numbers already exist"
msgstr ""

#: build/views.py:192
msgid "Serial numbers required for trackable build output"
msgstr ""

#: build/views.py:258
msgid "Delete Build Output"
msgstr ""

#: build/views.py:279 build/views.py:369
msgid "Confirm unallocation of build stock"
msgstr ""

#: build/views.py:280 build/views.py:370 stock/views.py:369
msgid "Check the confirmation box"
msgstr ""

#: build/views.py:292
msgid "Build output does not match build"
msgstr ""

#: build/views.py:294 build/views.py:495
msgid "Build output must be specified"
msgstr ""

#: build/views.py:306
msgid "Build output deleted"
msgstr ""

#: build/views.py:404
msgid "Complete Build Order"
msgstr ""

#: build/views.py:410
msgid "Build order cannot be completed - incomplete outputs remain"
msgstr ""

#: build/views.py:421
msgid "Completed build order"
msgstr ""

#: build/views.py:437
msgid "Complete Build Output"
msgstr ""

#: build/views.py:479
msgid "Invalid stock status value selected"
msgstr ""

#: build/views.py:486
msgid "Quantity to complete cannot exceed build output quantity"
msgstr ""

#: build/views.py:492
msgid "Confirm completion of incomplete build"
msgstr ""

#: build/views.py:591
msgid "Build output completed"
msgstr ""

#: build/views.py:628
msgid "Delete Build Order"
msgstr ""

#: build/views.py:643
msgid "Removed parts from build allocation"
msgstr ""

#: build/views.py:655
msgid "Allocate stock to build output"
msgstr ""

#: build/views.py:698
msgid "Item must be currently in stock"
msgstr ""

#: build/views.py:704
msgid "Stock item is over-allocated"
msgstr ""

#: build/views.py:705 templates/js/bom.js:230 templates/js/build.js:705
#: templates/js/build.js:1000 templates/js/build.js:1179
msgid "Available"
msgstr ""

#: build/views.py:707
msgid "Stock item must be selected"
msgstr ""

#: build/views.py:870
msgid "Edit Stock Allocation"
msgstr ""

#: build/views.py:874
msgid "Updated Build Item"
msgstr ""

#: common/files.py:67
msgid "Unsupported file format: {ext.upper()}"
msgstr ""

#: common/files.py:69
msgid "Error reading file (invalid encoding)"
msgstr ""

#: common/files.py:74
msgid "Error reading file (invalid format)"
msgstr ""

#: common/files.py:76
msgid "Error reading file (incorrect dimension)"
msgstr ""

#: common/files.py:78
msgid "Error reading file (data could be corrupted)"
msgstr ""

#: common/forms.py:34 templates/js/attachment.js:42
msgid "File"
msgstr ""

#: common/forms.py:35
msgid "Select file to upload"
msgstr ""

#: common/forms.py:50
msgid "{name.title()} File"
msgstr ""

#: common/forms.py:51
#, python-brace-format
msgid "Select {name} file to upload"
msgstr ""

#: common/models.py:259 common/models.py:760 common/models.py:873
msgid "Settings key (must be unique - case insensitive"
msgstr ""

#: common/models.py:261
msgid "Settings value"
msgstr ""

#: common/models.py:296
msgid "Must be an integer value"
msgstr ""

#: common/models.py:319
msgid "Value must be a boolean value"
msgstr ""

#: common/models.py:330
msgid "Value must be an integer value"
msgstr ""

#: common/models.py:353
msgid "Key string must be unique"
msgstr ""

#: common/models.py:448
msgid "InvenTree Instance Name"
msgstr ""

#: common/models.py:450
msgid "String descriptor for the server instance"
msgstr ""

#: common/models.py:454
msgid "Use instance name"
msgstr ""

#: common/models.py:455
msgid "Use the instance name in the title-bar"
msgstr ""

#: common/models.py:461 company/models.py:97 company/models.py:98
msgid "Company name"
msgstr ""

#: common/models.py:462
msgid "Internal company name"
msgstr ""

#: common/models.py:467
msgid "Base URL"
msgstr ""

#: common/models.py:468
msgid "Base URL for server instance"
msgstr ""

#: common/models.py:474
msgid "Default Currency"
msgstr ""

#: common/models.py:475
msgid "Default currency"
msgstr ""

#: common/models.py:481
msgid "Download from URL"
msgstr ""

#: common/models.py:482
msgid "Allow download of remote images and files from external URL"
msgstr ""

#: common/models.py:488
msgid "Barcode Support"
msgstr ""

#: common/models.py:489
msgid "Enable barcode scanner support"
msgstr ""

#: common/models.py:495
msgid "IPN Regex"
msgstr ""

#: common/models.py:496
msgid "Regular expression pattern for matching Part IPN"
msgstr ""

#: common/models.py:500
msgid "Allow Duplicate IPN"
msgstr ""

#: common/models.py:501
msgid "Allow multiple parts to share the same IPN"
msgstr ""

#: common/models.py:507
msgid "Allow Editing IPN"
msgstr ""

#: common/models.py:508
msgid "Allow changing the IPN value while editing a part"
msgstr ""

#: common/models.py:514
msgid "Copy Part BOM Data"
msgstr ""

#: common/models.py:515
msgid "Copy BOM data by default when duplicating a part"
msgstr ""

#: common/models.py:521
msgid "Copy Part Parameter Data"
msgstr ""

#: common/models.py:522
msgid "Copy parameter data by default when duplicating a part"
msgstr ""

#: common/models.py:528
msgid "Copy Part Test Data"
msgstr ""

#: common/models.py:529
msgid "Copy test data by default when duplicating a part"
msgstr ""

#: common/models.py:535
msgid "Copy Category Parameter Templates"
msgstr ""

#: common/models.py:536
msgid "Copy category parameter templates when creating a part"
msgstr ""

#: common/models.py:542
msgid "Recent Part Count"
msgstr ""

#: common/models.py:543
msgid "Number of recent parts to display on index page"
msgstr ""

#: common/models.py:549 part/models.py:2280 report/models.py:187
#: stock/forms.py:225 templates/js/table_filters.js:25
#: templates/js/table_filters.js:324
msgid "Template"
msgstr ""

#: common/models.py:550
msgid "Parts are templates by default"
msgstr ""

#: common/models.py:556 part/models.py:865 templates/js/table_filters.js:132
#: templates/js/table_filters.js:336
msgid "Assembly"
msgstr ""

#: common/models.py:557
msgid "Parts can be assembled from other components by default"
msgstr ""

#: common/models.py:563 part/models.py:871 templates/js/table_filters.js:340
msgid "Component"
msgstr ""

#: common/models.py:564
msgid "Parts can be used as sub-components by default"
msgstr ""

#: common/models.py:570 part/models.py:882
msgid "Purchaseable"
msgstr ""

#: common/models.py:571
msgid "Parts are purchaseable by default"
msgstr ""

#: common/models.py:577 part/models.py:887 templates/js/table_filters.js:348
msgid "Salable"
msgstr ""

#: common/models.py:578
msgid "Parts are salable by default"
msgstr ""

#: common/models.py:584 part/models.py:877 templates/js/table_filters.js:33
#: templates/js/table_filters.js:352
msgid "Trackable"
msgstr ""

#: common/models.py:585
msgid "Parts are trackable by default"
msgstr ""

#: common/models.py:591 part/models.py:897 templates/js/table_filters.js:29
msgid "Virtual"
msgstr ""

#: common/models.py:592
msgid "Parts are virtual by default"
msgstr ""

#: common/models.py:598
msgid "Show Quantity in Forms"
msgstr ""

#: common/models.py:599
msgid "Display available part quantity in some forms"
msgstr ""

#: common/models.py:605
msgid "Show Import in Views"
msgstr ""

#: common/models.py:606
msgid "Display the import wizard in some part views"
msgstr ""

#: common/models.py:612
msgid "Show Price in Forms"
msgstr ""

#: common/models.py:613
msgid "Display part price in some forms"
msgstr ""

#: common/models.py:619
msgid "Show related parts"
msgstr ""

#: common/models.py:620
msgid "Display related parts for a part"
msgstr ""

#: common/models.py:626
msgid "Create initial stock"
msgstr ""

#: common/models.py:627
msgid "Create initial stock on part creation"
msgstr ""

#: common/models.py:633
msgid "Internal Prices"
msgstr ""

#: common/models.py:634
msgid "Enable internal prices for parts"
msgstr ""

#: common/models.py:640
msgid "Internal Price as BOM-Price"
msgstr ""

#: common/models.py:641
msgid "Use the internal price (if set) in BOM-price calculations"
msgstr ""

#: common/models.py:647 templates/stats.html:25
msgid "Debug Mode"
msgstr ""

#: common/models.py:648
msgid "Generate reports in debug mode (HTML output)"
msgstr ""

#: common/models.py:654
msgid "Page Size"
msgstr ""

#: common/models.py:655
msgid "Default page size for PDF reports"
msgstr ""

#: common/models.py:665
msgid "Test Reports"
msgstr ""

#: common/models.py:666
msgid "Enable generation of test reports"
msgstr ""

#: common/models.py:672
msgid "Search Preview Results"
msgstr ""

#: common/models.py:673
msgid "Number of results to show in search preview window"
msgstr ""

#: common/models.py:679
msgid "Stock Expiry"
msgstr ""

#: common/models.py:680
msgid "Enable stock expiry functionality"
msgstr ""

#: common/models.py:686
msgid "Sell Expired Stock"
msgstr ""

#: common/models.py:687
msgid "Allow sale of expired stock"
msgstr ""

#: common/models.py:693
msgid "Stock Stale Time"
msgstr ""

#: common/models.py:694
msgid "Number of days stock items are considered stale before expiring"
msgstr ""

#: common/models.py:696
msgid "days"
msgstr ""

#: common/models.py:701
msgid "Build Expired Stock"
msgstr ""

#: common/models.py:702
msgid "Allow building with expired stock"
msgstr ""

#: common/models.py:708
msgid "Stock Ownership Control"
msgstr ""

#: common/models.py:709
msgid "Enable ownership control over stock locations and items"
msgstr ""

#: common/models.py:715
msgid "Group by Part"
msgstr ""

#: common/models.py:716
msgid "Group stock items by part reference in table views"
msgstr ""

#: common/models.py:722
msgid "Recent Stock Count"
msgstr ""

#: common/models.py:723
msgid "Number of recent stock items to display on index page"
msgstr ""

#: common/models.py:729
msgid "Build Order Reference Prefix"
msgstr ""

#: common/models.py:730
msgid "Prefix value for build order reference"
msgstr ""

#: common/models.py:735
msgid "Build Order Reference Regex"
msgstr ""

#: common/models.py:736
msgid "Regular expression pattern for matching build order reference"
msgstr ""

#: common/models.py:740
msgid "Sales Order Reference Prefix"
msgstr ""

#: common/models.py:741
msgid "Prefix value for sales order reference"
msgstr ""

#: common/models.py:746
msgid "Purchase Order Reference Prefix"
msgstr ""

#: common/models.py:747
msgid "Prefix value for purchase order reference"
msgstr ""

#: common/models.py:771
msgid "Show starred parts"
msgstr ""

#: common/models.py:772
msgid "Show starred parts on the homepage"
msgstr ""

#: common/models.py:777
msgid "Show latest parts"
msgstr ""

#: common/models.py:778
msgid "Show latest parts on the homepage"
msgstr ""

#: common/models.py:783
msgid "Show unvalidated BOMs"
msgstr ""

#: common/models.py:784
msgid "Show BOMs that await validation on the homepage"
msgstr ""

#: common/models.py:789
msgid "Show recent stock changes"
<<<<<<< HEAD
msgstr ""

#: common/models.py:790
msgid "Show recently changed stock items on the homepage"
msgstr ""

#: common/models.py:795
msgid "Show low stock"
msgstr ""

#: common/models.py:796
msgid "Show low stock items on the homepage"
msgstr ""

#: common/models.py:801
msgid "Show depleted stock"
msgstr ""

#: common/models.py:802
msgid "Show depleted stock items on the homepage"
msgstr ""

#: common/models.py:807
msgid "Show needed stock"
msgstr ""

#: common/models.py:808
msgid "Show stock items needed for builds on the homepage"
msgstr ""

#: common/models.py:813
msgid "Show expired stock"
msgstr ""

#: common/models.py:814
msgid "Show expired stock items on the homepage"
msgstr ""

#: common/models.py:819
msgid "Show stale stock"
msgstr ""

#: common/models.py:820
msgid "Show stale stock items on the homepage"
msgstr ""

#: common/models.py:825
msgid "Show pending builds"
msgstr ""

#: common/models.py:826
msgid "Show pending builds on the homepage"
msgstr ""

#: common/models.py:831
msgid "Show overdue builds"
msgstr ""

#: common/models.py:832
msgid "Show overdue builds on the homepage"
msgstr ""

=======
msgstr ""

#: common/models.py:790
msgid "Show recently changed stock items on the homepage"
msgstr ""

#: common/models.py:795
msgid "Show low stock"
msgstr ""

#: common/models.py:796
msgid "Show low stock items on the homepage"
msgstr ""

#: common/models.py:801
msgid "Show depleted stock"
msgstr ""

#: common/models.py:802
msgid "Show depleted stock items on the homepage"
msgstr ""

#: common/models.py:807
msgid "Show needed stock"
msgstr ""

#: common/models.py:808
msgid "Show stock items needed for builds on the homepage"
msgstr ""

#: common/models.py:813
msgid "Show expired stock"
msgstr ""

#: common/models.py:814
msgid "Show expired stock items on the homepage"
msgstr ""

#: common/models.py:819
msgid "Show stale stock"
msgstr ""

#: common/models.py:820
msgid "Show stale stock items on the homepage"
msgstr ""

#: common/models.py:825
msgid "Show pending builds"
msgstr ""

#: common/models.py:826
msgid "Show pending builds on the homepage"
msgstr ""

#: common/models.py:831
msgid "Show overdue builds"
msgstr ""

#: common/models.py:832
msgid "Show overdue builds on the homepage"
msgstr ""

>>>>>>> 9cf6cb38
#: common/models.py:837
msgid "Show outstanding POs"
msgstr ""

#: common/models.py:838
msgid "Show outstanding POs on the homepage"
msgstr ""

#: common/models.py:843
msgid "Show overdue POs"
msgstr ""

#: common/models.py:844
msgid "Show overdue POs on the homepage"
msgstr ""

#: common/models.py:849
msgid "Show outstanding SOs"
msgstr ""

#: common/models.py:850
msgid "Show outstanding SOs on the homepage"
msgstr ""

#: common/models.py:855
msgid "Show overdue SOs"
msgstr ""

#: common/models.py:856
msgid "Show overdue SOs on the homepage"
msgstr ""

#: common/models.py:910 company/forms.py:43
msgid "Price break quantity"
msgstr ""

#: common/models.py:917 company/templates/company/supplier_part.html:231
#: templates/js/part.js:1021
msgid "Price"
msgstr ""

#: common/models.py:918
msgid "Unit price at specified quantity"
msgstr ""

#: common/models.py:1011
msgid "Default"
msgstr ""

#: common/templates/common/edit_setting.html:11
msgid "Current value"
msgstr ""

#: common/views.py:33
msgid "Change Setting"
msgstr ""

#: common/views.py:102
msgid "Supplied value is not allowed"
msgstr ""

#: common/views.py:111
msgid "Supplied value must be a boolean"
msgstr ""

#: common/views.py:121
msgid "Change User Setting"
msgstr ""

#: common/views.py:196 order/templates/order/order_wizard/po_upload.html:42
#: order/templates/order/po_navbar.html:19
#: order/templates/order/po_navbar.html:22
#: order/templates/order/purchase_order_detail.html:26 order/views.py:290
#: part/templates/part/bom_upload/upload_file.html:45
#: part/templates/part/import_wizard/part_upload.html:45 part/views.py:634
#: part/views.py:1248
msgid "Upload File"
msgstr ""

#: common/views.py:197 order/templates/order/order_wizard/match_fields.html:52
#: order/views.py:291 part/templates/part/bom_upload/match_fields.html:52
#: part/templates/part/import_wizard/ajax_match_fields.html:45
#: part/templates/part/import_wizard/match_fields.html:52 part/views.py:635
#: part/views.py:1249
msgid "Match Fields"
msgstr ""

#: common/views.py:198
msgid "Match Items"
msgstr ""

#: common/views.py:543
msgid "Fields matching failed"
msgstr ""

#: common/views.py:598
msgid "Parts imported"
msgstr ""

#: common/views.py:620 order/templates/order/order_wizard/match_fields.html:27
#: order/templates/order/order_wizard/match_parts.html:19
#: order/templates/order/order_wizard/po_upload.html:40
#: part/templates/part/bom_upload/match_fields.html:27
#: part/templates/part/bom_upload/match_parts.html:19
#: part/templates/part/bom_upload/upload_file.html:43
#: part/templates/part/import_wizard/match_fields.html:27
#: part/templates/part/import_wizard/match_references.html:19
#: part/templates/part/import_wizard/part_upload.html:43
msgid "Previous Step"
msgstr ""

#: company/forms.py:24 part/forms.py:47
msgid "URL"
msgstr ""

#: company/forms.py:25 part/forms.py:48
msgid "Image URL"
msgstr ""

#: company/models.py:102
msgid "Company description"
msgstr ""

#: company/models.py:103
msgid "Description of the company"
msgstr ""

#: company/models.py:109 company/templates/company/company_base.html:70
#: templates/js/company.js:265
msgid "Website"
msgstr ""

#: company/models.py:110
msgid "Company website URL"
msgstr ""

#: company/models.py:114 company/templates/company/company_base.html:88
msgid "Address"
msgstr ""

#: company/models.py:115
msgid "Company address"
msgstr ""

#: company/models.py:118
msgid "Phone number"
msgstr ""

#: company/models.py:119
msgid "Contact phone number"
msgstr ""

#: company/models.py:122 company/templates/company/company_base.html:102
msgid "Email"
msgstr ""

#: company/models.py:122
msgid "Contact email address"
msgstr ""

#: company/models.py:125 company/templates/company/company_base.html:109
msgid "Contact"
msgstr ""

#: company/models.py:126
msgid "Point of contact"
msgstr ""

#: company/models.py:128 company/models.py:345 company/models.py:513
#: order/models.py:160 part/models.py:774
#: report/templates/report/inventree_build_order_base.html:165
#: templates/js/company.js:448 templates/js/company.js:730
#: templates/js/part.js:687
msgid "Link"
msgstr ""

#: company/models.py:128
msgid "Link to external company information"
msgstr ""

#: company/models.py:136 part/models.py:784
msgid "Image"
msgstr ""

#: company/models.py:141
msgid "is customer"
msgstr ""

#: company/models.py:141
msgid "Do you sell items to this company?"
msgstr ""

#: company/models.py:143
msgid "is supplier"
msgstr ""

#: company/models.py:143
msgid "Do you purchase items from this company?"
msgstr ""

#: company/models.py:145
msgid "is manufacturer"
msgstr ""

#: company/models.py:145
msgid "Does this company manufacture parts?"
msgstr ""

#: company/models.py:149 company/serializers.py:245
#: company/templates/company/company_base.html:76
msgid "Currency"
msgstr ""

#: company/models.py:152
msgid "Default currency used for this company"
msgstr ""

#: company/models.py:317 company/models.py:484 stock/models.py:448
#: stock/templates/stock/item_base.html:235
msgid "Base Part"
msgstr ""

#: company/models.py:321 company/models.py:488 order/views.py:1082
msgid "Select part"
msgstr ""

#: company/models.py:332 company/templates/company/company_base.html:116
#: company/templates/company/manufacturer_part.html:89
#: company/templates/company/supplier_part.html:98 part/bom.py:170
#: part/bom.py:241 stock/templates/stock/item_base.html:364
#: templates/js/company.js:249 templates/js/company.js:425
#: templates/js/company.js:701
msgid "Manufacturer"
msgstr ""

#: company/models.py:333
msgid "Select manufacturer"
msgstr ""

#: company/models.py:339 company/templates/company/manufacturer_part.html:93
#: company/templates/company/supplier_part.html:106
#: order/templates/order/purchase_order_detail.html:331 part/bom.py:171
#: part/bom.py:242 templates/js/company.js:441 templates/js/company.js:719
msgid "MPN"
msgstr ""

#: company/models.py:340
msgid "Manufacturer Part Number"
msgstr ""

#: company/models.py:346
msgid "URL for external manufacturer part link"
msgstr ""

#: company/models.py:352
msgid "Manufacturer part description"
msgstr ""

#: company/models.py:406 company/models.py:507
#: company/templates/company/manufacturer_part.html:6
#: company/templates/company/manufacturer_part.html:23
#: stock/templates/stock/item_base.html:374
msgid "Manufacturer Part"
msgstr ""

#: company/models.py:413
msgid "Parameter name"
msgstr ""

#: company/models.py:419
#: report/templates/report/inventree_test_report_base.html:90
#: stock/models.py:1808 templates/InvenTree/settings/header.html:8
#: templates/js/company.js:551 templates/js/part.js:348
#: templates/js/stock.js:495
msgid "Value"
msgstr ""

#: company/models.py:420
msgid "Parameter value"
msgstr ""

#: company/models.py:426 part/models.py:859 part/models.py:2248
#: templates/js/company.js:557 templates/js/part.js:354
msgid "Units"
msgstr ""

#: company/models.py:427
msgid "Parameter units"
msgstr ""

#: company/models.py:494 company/templates/company/company_base.html:121
#: company/templates/company/supplier_part.html:88 order/models.py:260
#: order/templates/order/order_base.html:92
#: order/templates/order/order_wizard/select_pos.html:30 part/bom.py:175
#: part/bom.py:286 stock/templates/stock/item_base.html:381
#: templates/js/company.js:253 templates/js/company.js:675
#: templates/js/order.js:234
msgid "Supplier"
msgstr ""

#: company/models.py:495
msgid "Select supplier"
msgstr ""

#: company/models.py:500 company/templates/company/supplier_part.html:92
#: order/templates/order/purchase_order_detail.html:318 part/bom.py:176
#: part/bom.py:287
msgid "SKU"
msgstr ""

#: company/models.py:501
msgid "Supplier stock keeping unit"
msgstr ""

#: company/models.py:508
msgid "Select manufacturer part"
msgstr ""

#: company/models.py:514
msgid "URL for external supplier part link"
msgstr ""

#: company/models.py:520
msgid "Supplier part description"
msgstr ""

#: company/models.py:525 company/templates/company/supplier_part.html:120
#: part/models.py:2396 report/templates/report/inventree_po_report.html:93
#: report/templates/report/inventree_so_report.html:93
msgid "Note"
msgstr ""

#: company/models.py:529 part/models.py:1652
msgid "base cost"
msgstr ""

#: company/models.py:529 part/models.py:1652
msgid "Minimum charge (e.g. stocking fee)"
msgstr ""

#: company/models.py:531 company/templates/company/supplier_part.html:113
#: stock/models.py:472 stock/templates/stock/item_base.html:322
#: templates/js/company.js:751 templates/js/stock.js:1078
msgid "Packaging"
msgstr ""

#: company/models.py:531
msgid "Part packaging"
msgstr ""

#: company/models.py:533 part/models.py:1654
msgid "multiple"
msgstr ""

#: company/models.py:533
msgid "Order multiple"
msgstr ""

#: company/serializers.py:68
msgid "Default currency used for this supplier"
msgstr ""

#: company/serializers.py:69
msgid "Currency Code"
msgstr ""

#: company/templates/company/company_base.html:9
#: company/templates/company/company_base.html:35
#: templates/InvenTree/search.html:304 templates/js/company.js:238
msgid "Company"
msgstr ""

#: company/templates/company/company_base.html:25
#: part/templates/part/part_thumb.html:21
msgid "Upload new image"
msgstr ""

#: company/templates/company/company_base.html:27
#: part/templates/part/part_thumb.html:23
msgid "Download image from URL"
msgstr ""

#: company/templates/company/company_base.html:46 templates/js/order.js:63
msgid "Create Purchase Order"
msgstr ""

#: company/templates/company/company_base.html:51
msgid "Edit company information"
msgstr ""

#: company/templates/company/company_base.html:56
#: company/templates/company/company_base.html:153
msgid "Delete Company"
msgstr ""

#: company/templates/company/company_base.html:64
msgid "Company Details"
msgstr ""

#: company/templates/company/company_base.html:81
msgid "Uses default currency"
msgstr ""

#: company/templates/company/company_base.html:95
msgid "Phone"
msgstr ""

#: company/templates/company/company_base.html:126 order/models.py:544
#: order/templates/order/sales_order_base.html:94 stock/models.py:490
#: stock/models.py:491 stock/templates/stock/item_base.html:274
#: templates/js/company.js:245 templates/js/order.js:331
#: templates/js/stock.js:1456
msgid "Customer"
msgstr ""

#: company/templates/company/company_base.html:193
#: part/templates/part/part_base.html:353
msgid "Upload Image"
msgstr ""

#: company/templates/company/detail.html:14
#: company/templates/company/manufacturer_part_navbar.html:18
#: templates/InvenTree/search.html:164
msgid "Supplier Parts"
msgstr ""

#: company/templates/company/detail.html:22
#: order/templates/order/order_wizard/select_parts.html:44
#: templates/js/part.js:79
msgid "Create new supplier part"
msgstr ""

#: company/templates/company/detail.html:23
#: company/templates/company/manufacturer_part.html:109
#: part/templates/part/detail.html:289 templates/js/part.js:78
msgid "New Supplier Part"
msgstr ""

#: company/templates/company/detail.html:28
#: company/templates/company/detail.html:70
#: company/templates/company/manufacturer_part.html:112
#: company/templates/company/manufacturer_part.html:136
#: part/templates/part/category.html:135 part/templates/part/detail.html:292
#: part/templates/part/detail.html:315
msgid "Options"
msgstr ""

#: company/templates/company/detail.html:33
#: company/templates/company/detail.html:75
#: part/templates/part/category.html:140
msgid "Order parts"
msgstr ""

#: company/templates/company/detail.html:36
#: company/templates/company/detail.html:78
msgid "Delete parts"
msgstr ""

#: company/templates/company/detail.html:36
#: company/templates/company/detail.html:78
msgid "Delete Parts"
msgstr ""

#: company/templates/company/detail.html:56 templates/InvenTree/search.html:149
msgid "Manufacturer Parts"
msgstr ""

#: company/templates/company/detail.html:64
msgid "Create new manufacturer part"
msgstr ""

#: company/templates/company/detail.html:65 part/templates/part/detail.html:312
msgid "New Manufacturer Part"
msgstr ""

#: company/templates/company/detail.html:97
msgid "Supplier Stock"
msgstr ""

#: company/templates/company/detail.html:106
#: company/templates/company/navbar.html:40
#: company/templates/company/navbar.html:43
#: order/templates/order/purchase_orders.html:8
#: order/templates/order/purchase_orders.html:13
#: part/templates/part/detail.html:50 part/templates/part/navbar.html:71
#: part/templates/part/navbar.html:74 templates/InvenTree/index.html:260
#: templates/InvenTree/search.html:325
#: templates/InvenTree/settings/tabs.html:40 templates/navbar.html:37
#: users/models.py:45
msgid "Purchase Orders"
msgstr ""

#: company/templates/company/detail.html:112
#: order/templates/order/purchase_orders.html:20
msgid "Create new purchase order"
msgstr ""

#: company/templates/company/detail.html:113
#: order/templates/order/purchase_orders.html:21
msgid "New Purchase Order"
msgstr ""

#: company/templates/company/detail.html:128
#: company/templates/company/navbar.html:49
#: company/templates/company/navbar.html:52
#: order/templates/order/sales_orders.html:8
#: order/templates/order/sales_orders.html:13
#: part/templates/part/detail.html:71 part/templates/part/navbar.html:79
#: part/templates/part/navbar.html:82 templates/InvenTree/index.html:291
#: templates/InvenTree/search.html:345
#: templates/InvenTree/settings/tabs.html:43 templates/navbar.html:46
#: users/models.py:46
msgid "Sales Orders"
msgstr ""

#: company/templates/company/detail.html:134
#: order/templates/order/sales_orders.html:20
msgid "Create new sales order"
msgstr ""

#: company/templates/company/detail.html:135
#: order/templates/order/sales_orders.html:21
msgid "New Sales Order"
msgstr ""

#: company/templates/company/detail.html:151
#: company/templates/company/navbar.html:55
#: company/templates/company/navbar.html:58 templates/js/build.js:597
msgid "Assigned Stock"
msgstr ""

#: company/templates/company/detail.html:169
msgid "Company Notes"
msgstr ""

#: company/templates/company/detail.html:364
#: company/templates/company/manufacturer_part.html:200
#: part/templates/part/detail.html:825
msgid "Delete Supplier Parts?"
msgstr ""

#: company/templates/company/detail.html:365
#: company/templates/company/manufacturer_part.html:201
#: part/templates/part/detail.html:826
msgid "All selected supplier parts will be deleted"
msgstr ""

#: company/templates/company/index.html:8
msgid "Supplier List"
msgstr ""

#: company/templates/company/manufacturer_part.html:40
#: company/templates/company/supplier_part.html:40
#: company/templates/company/supplier_part.html:146
#: part/templates/part/detail.html:55 part/templates/part/part_base.html:101
msgid "Order part"
msgstr ""

#: company/templates/company/manufacturer_part.html:45
#: templates/js/company.js:473
msgid "Edit manufacturer part"
msgstr ""

#: company/templates/company/manufacturer_part.html:49
#: templates/js/company.js:474
msgid "Delete manufacturer part"
msgstr ""

#: company/templates/company/manufacturer_part.html:61
msgid "Manufacturer Part Details"
msgstr ""

#: company/templates/company/manufacturer_part.html:66
#: company/templates/company/supplier_part.html:65
msgid "Internal Part"
msgstr ""

#: company/templates/company/manufacturer_part.html:103
#: company/templates/company/manufacturer_part_navbar.html:21
#: company/views.py:49 part/templates/part/navbar.html:65
#: part/templates/part/navbar.html:68 part/templates/part/prices.html:144
#: templates/InvenTree/search.html:316 templates/navbar.html:35
msgid "Suppliers"
msgstr ""

#: company/templates/company/manufacturer_part.html:114
#: part/templates/part/detail.html:294
msgid "Delete supplier parts"
msgstr ""

#: company/templates/company/manufacturer_part.html:114
#: company/templates/company/manufacturer_part.html:138
#: company/templates/company/manufacturer_part.html:239
#: part/templates/part/detail.html:214 part/templates/part/detail.html:294
#: part/templates/part/detail.html:317 templates/js/company.js:339
#: users/models.py:194
msgid "Delete"
msgstr ""

#: company/templates/company/manufacturer_part.html:127
#: company/templates/company/manufacturer_part_navbar.html:11
#: company/templates/company/manufacturer_part_navbar.html:14
#: part/templates/part/category_navbar.html:38
#: part/templates/part/category_navbar.html:41
#: part/templates/part/detail.html:155 part/templates/part/navbar.html:14
#: part/templates/part/navbar.html:17
msgid "Parameters"
msgstr ""

#: company/templates/company/manufacturer_part.html:133
#: part/templates/part/detail.html:162
#: templates/InvenTree/settings/category.html:29
#: templates/InvenTree/settings/part.html:66
msgid "New Parameter"
msgstr ""

#: company/templates/company/manufacturer_part.html:138
msgid "Delete parameters"
msgstr ""

#: company/templates/company/manufacturer_part.html:176
#: part/templates/part/detail.html:718
msgid "Add Parameter"
msgstr ""

#: company/templates/company/manufacturer_part.html:224
msgid "Selected parameters will be deleted"
msgstr ""

#: company/templates/company/manufacturer_part.html:236
msgid "Delete Parameters"
msgstr ""

#: company/templates/company/manufacturer_part_navbar.html:26
msgid "Manufacturer Part Stock"
msgstr ""

#: company/templates/company/manufacturer_part_navbar.html:29
#: company/templates/company/navbar.html:34
#: company/templates/company/supplier_part_navbar.html:15
#: part/templates/part/navbar.html:31 stock/api.py:53
#: stock/templates/stock/loc_link.html:7 stock/templates/stock/location.html:36
#: stock/templates/stock/stock_app_base.html:10
#: templates/InvenTree/index.html:150 templates/InvenTree/search.html:196
#: templates/InvenTree/search.html:232
#: templates/InvenTree/settings/tabs.html:34 templates/js/part.js:269
#: templates/js/part.js:494 templates/js/part.js:654 templates/js/stock.js:123
#: templates/js/stock.js:926 templates/navbar.html:26
msgid "Stock"
msgstr ""

#: company/templates/company/manufacturer_part_navbar.html:33
msgid "Manufacturer Part Orders"
msgstr ""

#: company/templates/company/manufacturer_part_navbar.html:36
#: company/templates/company/supplier_part_navbar.html:22
msgid "Orders"
msgstr ""

#: company/templates/company/navbar.html:13
#: company/templates/company/navbar.html:16
msgid "Manufactured Parts"
msgstr ""

#: company/templates/company/navbar.html:22
#: company/templates/company/navbar.html:25
msgid "Supplied Parts"
msgstr ""

#: company/templates/company/navbar.html:31 part/templates/part/navbar.html:28
#: stock/templates/stock/location.html:119
#: stock/templates/stock/location.html:134
#: stock/templates/stock/location.html:148
#: stock/templates/stock/location_navbar.html:18
#: stock/templates/stock/location_navbar.html:21
#: templates/InvenTree/search.html:198 templates/js/stock.js:1355
#: templates/stats.html:93 templates/stats.html:102 users/models.py:43
msgid "Stock Items"
msgstr ""

#: company/templates/company/supplier_part.html:7
#: company/templates/company/supplier_part.html:24 stock/models.py:457
#: stock/templates/stock/item_base.html:386 templates/js/company.js:691
#: templates/js/stock.js:1050
msgid "Supplier Part"
msgstr ""

#: company/templates/company/supplier_part.html:44 templates/js/company.js:764
msgid "Edit supplier part"
msgstr ""

#: company/templates/company/supplier_part.html:48 templates/js/company.js:765
msgid "Delete supplier part"
msgstr ""

#: company/templates/company/supplier_part.html:60
msgid "Supplier Part Details"
msgstr ""

#: company/templates/company/supplier_part.html:131
#: company/templates/company/supplier_part_navbar.html:12
msgid "Supplier Part Stock"
msgstr ""

#: company/templates/company/supplier_part.html:140
#: company/templates/company/supplier_part_navbar.html:19
msgid "Supplier Part Orders"
msgstr ""

#: company/templates/company/supplier_part.html:147
#: part/templates/part/detail.html:56
msgid "Order Part"
msgstr ""

#: company/templates/company/supplier_part.html:158
#: part/templates/part/navbar.html:58 part/templates/part/prices.html:7
msgid "Pricing Information"
msgstr ""

#: company/templates/company/supplier_part.html:164
#: company/templates/company/supplier_part.html:265
#: part/templates/part/prices.html:253 part/views.py:2259
msgid "Add Price Break"
msgstr ""

#: company/templates/company/supplier_part.html:185
msgid "No price break information found"
msgstr ""

#: company/templates/company/supplier_part.html:199 part/views.py:2321
msgid "Delete Price Break"
msgstr ""

#: company/templates/company/supplier_part.html:213 part/views.py:2307
msgid "Edit Price Break"
msgstr ""

#: company/templates/company/supplier_part.html:238
msgid "Edit price break"
msgstr ""

#: company/templates/company/supplier_part.html:239
msgid "Delete price break"
msgstr ""

#: company/templates/company/supplier_part_navbar.html:26
msgid "Supplier Part Pricing"
msgstr ""

#: company/templates/company/supplier_part_navbar.html:29
msgid "Pricing"
msgstr ""

#: company/views.py:50
msgid "New Supplier"
msgstr ""

#: company/views.py:55 part/templates/part/prices.html:148
#: templates/InvenTree/search.html:306 templates/navbar.html:36
msgid "Manufacturers"
msgstr ""

#: company/views.py:56
msgid "New Manufacturer"
msgstr ""

#: company/views.py:61 templates/InvenTree/search.html:336
#: templates/navbar.html:45
msgid "Customers"
msgstr ""

#: company/views.py:62
msgid "New Customer"
msgstr ""

#: company/views.py:69
msgid "Companies"
msgstr ""

#: company/views.py:70
msgid "New Company"
msgstr ""

#: company/views.py:129 part/views.py:974
msgid "Download Image"
msgstr ""

#: company/views.py:158 part/views.py:1006
msgid "Image size exceeds maximum allowable size for download"
msgstr ""

#: company/views.py:165 part/views.py:1013
#, python-brace-format
msgid "Invalid response: {code}"
msgstr ""

#: company/views.py:174 part/views.py:1022
msgid "Supplied URL is not a valid image file"
msgstr ""

#: label/api.py:57 report/api.py:201
msgid "No valid objects provided to template"
msgstr ""

#: label/models.py:113
msgid "Label name"
msgstr ""

#: label/models.py:120
msgid "Label description"
msgstr ""

#: label/models.py:127 stock/forms.py:168
msgid "Label"
msgstr ""

#: label/models.py:128
msgid "Label template file"
msgstr ""

#: label/models.py:134 report/models.py:298
msgid "Enabled"
msgstr ""

#: label/models.py:135
msgid "Label template is enabled"
msgstr ""

#: label/models.py:140
msgid "Width [mm]"
msgstr ""

#: label/models.py:141
msgid "Label width, specified in mm"
msgstr ""

#: label/models.py:147
msgid "Height [mm]"
msgstr ""

#: label/models.py:148
msgid "Label height, specified in mm"
msgstr ""

#: label/models.py:154 report/models.py:291
msgid "Filename Pattern"
msgstr ""

#: label/models.py:155
msgid "Pattern for generating label filenames"
msgstr ""

#: label/models.py:258
msgid "Query filters (comma-separated list of key=value pairs),"
msgstr ""

#: label/models.py:259 label/models.py:319 label/models.py:366
#: report/models.py:322 report/models.py:457 report/models.py:495
msgid "Filters"
msgstr ""

#: label/models.py:318
msgid "Query filters (comma-separated list of key=value pairs"
msgstr ""

#: label/models.py:365
msgid "Part query filters (comma-separated value of key=value pairs)"
msgstr ""

#: order/forms.py:30 order/templates/order/order_base.html:47
msgid "Place order"
msgstr ""

#: order/forms.py:41 order/templates/order/order_base.html:54
msgid "Mark order as complete"
msgstr ""

#: order/forms.py:52 order/forms.py:63 order/templates/order/order_base.html:59
#: order/templates/order/sales_order_base.html:61
msgid "Cancel order"
msgstr ""

#: order/forms.py:74 order/templates/order/sales_order_base.html:58
msgid "Ship order"
msgstr ""

#: order/forms.py:89
msgid "Set all received parts listed above to this location (if left blank, use \"Destination\" column value in above table)"
msgstr ""

#: order/forms.py:116
msgid "Enter stock item serial numbers"
msgstr ""

#: order/forms.py:122
msgid "Enter quantity of stock items"
msgstr ""

#: order/models.py:158
msgid "Order description"
msgstr ""

#: order/models.py:160
msgid "Link to external page"
msgstr ""

#: order/models.py:168
msgid "Created By"
msgstr ""

#: order/models.py:175
msgid "User or group responsible for this order"
msgstr ""

#: order/models.py:180
msgid "Order notes"
msgstr ""

#: order/models.py:247 order/models.py:534
msgid "Order reference"
msgstr ""

#: order/models.py:252 order/models.py:549
msgid "Purchase order status"
msgstr ""

#: order/models.py:261
msgid "Company from which the items are being ordered"
msgstr ""

#: order/models.py:264 order/templates/order/order_base.html:98
#: templates/js/order.js:243
msgid "Supplier Reference"
msgstr ""

#: order/models.py:264
msgid "Supplier order reference code"
msgstr ""

#: order/models.py:271
msgid "received by"
msgstr ""

#: order/models.py:276
msgid "Issue Date"
msgstr ""

#: order/models.py:277
msgid "Date order was issued"
msgstr ""

#: order/models.py:282
msgid "Target Delivery Date"
msgstr ""

#: order/models.py:283
msgid "Expected date for order delivery. Order will be overdue after this date."
msgstr ""

#: order/models.py:289
msgid "Date order was completed"
msgstr ""

#: order/models.py:313 stock/models.py:345 stock/models.py:1060
msgid "Quantity must be greater than zero"
msgstr ""

#: order/models.py:318
msgid "Part supplier must match PO supplier"
msgstr ""

#: order/models.py:416
msgid "Lines can only be received against an order marked as 'Placed'"
msgstr ""

#: order/models.py:420
msgid "Quantity must be an integer"
msgstr ""

#: order/models.py:422
msgid "Quantity must be a positive number"
msgstr ""

#: order/models.py:545
msgid "Company to which the items are being sold"
msgstr ""

#: order/models.py:551
msgid "Customer Reference "
msgstr ""

#: order/models.py:551
msgid "Customer order reference code"
msgstr ""

#: order/models.py:556
msgid "Target date for order completion. Order will be overdue after this date."
msgstr ""

#: order/models.py:559 templates/js/order.js:372
msgid "Shipment Date"
msgstr ""

#: order/models.py:566
msgid "shipped by"
msgstr ""

#: order/models.py:610
msgid "SalesOrder cannot be shipped as it is not currently pending"
msgstr ""

#: order/models.py:707
msgid "Item quantity"
msgstr ""

#: order/models.py:713
msgid "Line item reference"
msgstr ""

#: order/models.py:715
msgid "Line item notes"
msgstr ""

#: order/models.py:745 order/models.py:823 templates/js/order.js:422
msgid "Order"
msgstr ""

#: order/models.py:746 order/templates/order/order_base.html:9
#: order/templates/order/order_base.html:24
#: report/templates/report/inventree_po_report.html:77
#: stock/templates/stock/item_base.html:336 templates/js/order.js:212
#: templates/js/stock.js:1029 templates/js/stock.js:1437
msgid "Purchase Order"
msgstr ""

#: order/models.py:767
msgid "Supplier part"
msgstr ""

#: order/models.py:770 order/templates/order/order_base.html:131
#: order/templates/order/purchase_order_detail.html:388
#: order/templates/order/receive_parts.html:22
#: order/templates/order/sales_order_base.html:133
msgid "Received"
msgstr ""

#: order/models.py:770
msgid "Number of items received"
msgstr ""

#: order/models.py:776 part/templates/part/prices.html:157 stock/models.py:582
#: stock/templates/stock/item_base.html:343 templates/js/stock.js:1073
msgid "Purchase Price"
msgstr ""

#: order/models.py:777
msgid "Unit purchase price"
msgstr ""

#: order/models.py:785
msgid "Where does the Purchaser want this item to be stored?"
msgstr ""

#: order/models.py:831 part/templates/part/part_pricing.html:97
#: part/templates/part/prices.html:97 part/templates/part/prices.html:266
msgid "Sale Price"
msgstr ""

#: order/models.py:832
msgid "Unit sale price"
msgstr ""

#: order/models.py:911 order/models.py:913
msgid "Stock item has not been assigned"
msgstr ""

#: order/models.py:917
msgid "Cannot allocate stock item to a line with a different part"
msgstr ""

#: order/models.py:919
msgid "Cannot allocate stock to a line without a part"
msgstr ""

#: order/models.py:922
msgid "Allocation quantity cannot exceed stock quantity"
msgstr ""

#: order/models.py:932
msgid "Quantity must be 1 for serialized stock item"
msgstr ""

#: order/models.py:937
msgid "Line"
msgstr ""

#: order/models.py:948
msgid "Item"
msgstr ""

#: order/models.py:949
msgid "Select stock item to allocate"
msgstr ""

#: order/models.py:952
msgid "Enter stock allocation quantity"
msgstr ""

#: order/serializers.py:139
msgid "Purchase price currency"
msgstr ""

#: order/serializers.py:360
msgid "Sale price currency"
msgstr ""

#: order/templates/order/delete_attachment.html:5
#: stock/templates/stock/attachment_delete.html:5
#: templates/attachment_delete.html:5
msgid "Are you sure you want to delete this attachment?"
msgstr ""

#: order/templates/order/order_base.html:39
#: order/templates/order/sales_order_base.html:50
msgid "Print"
msgstr ""

#: order/templates/order/order_base.html:43
#: order/templates/order/sales_order_base.html:54
msgid "Edit order information"
msgstr ""

#: order/templates/order/order_base.html:51
msgid "Receive items"
msgstr ""

#: order/templates/order/order_base.html:64
msgid "Export order to file"
msgstr ""

#: order/templates/order/order_base.html:72
#: order/templates/order/po_navbar.html:12
msgid "Purchase Order Details"
msgstr ""

#: order/templates/order/order_base.html:77
#: order/templates/order/sales_order_base.html:79
msgid "Order Reference"
msgstr ""

#: order/templates/order/order_base.html:82
#: order/templates/order/sales_order_base.html:84
msgid "Order Status"
msgstr ""

#: order/templates/order/order_base.html:117
#: report/templates/report/inventree_build_order_base.html:122
msgid "Issued"
msgstr ""

#: order/templates/order/order_base.html:185
msgid "Edit Purchase Order"
msgstr ""

#: order/templates/order/order_base.html:196
#: order/templates/order/purchase_order_detail.html:265
#: part/templates/part/category.html:255 part/templates/part/category.html:297
#: stock/templates/stock/location.html:250 templates/js/part.js:64
msgid "New Location"
msgstr ""

#: order/templates/order/order_base.html:197
#: order/templates/order/purchase_order_detail.html:266
#: stock/templates/stock/location.html:42 templates/js/part.js:65
msgid "Create new stock location"
msgstr ""

#: order/templates/order/order_cancel.html:8
msgid "Cancelling this order means that the order and line items will no longer be editable."
msgstr ""

#: order/templates/order/order_complete.html:7
msgid "Mark this order as complete?"
msgstr ""

#: order/templates/order/order_complete.html:10
msgid "This order has line items which have not been marked as received."
msgstr ""

#: order/templates/order/order_complete.html:11
msgid "Completing this order means that the order and line items will no longer be editable."
msgstr ""

#: order/templates/order/order_issue.html:8
msgid "After placing this purchase order, line items will no longer be editable."
msgstr ""

#: order/templates/order/order_wizard/match_fields.html:9
#: part/templates/part/bom_upload/match_fields.html:9
#: part/templates/part/import_wizard/ajax_match_fields.html:9
#: part/templates/part/import_wizard/match_fields.html:9
msgid "Missing selections for the following required columns"
msgstr ""

#: order/templates/order/order_wizard/match_fields.html:20
#: part/templates/part/bom_upload/match_fields.html:20
#: part/templates/part/import_wizard/ajax_match_fields.html:20
#: part/templates/part/import_wizard/match_fields.html:20
msgid "Duplicate selections found, see below. Fix them then retry submitting."
msgstr ""

#: order/templates/order/order_wizard/match_fields.html:29
#: order/templates/order/order_wizard/match_parts.html:21
#: part/templates/part/bom_upload/match_fields.html:29
#: part/templates/part/bom_upload/match_parts.html:21
#: part/templates/part/import_wizard/match_fields.html:29
#: part/templates/part/import_wizard/match_references.html:21
msgid "Submit Selections"
msgstr ""

#: order/templates/order/order_wizard/match_fields.html:35
#: part/templates/part/bom_upload/match_fields.html:35
#: part/templates/part/import_wizard/ajax_match_fields.html:28
#: part/templates/part/import_wizard/match_fields.html:35
msgid "File Fields"
msgstr ""

#: order/templates/order/order_wizard/match_fields.html:42
#: part/templates/part/bom_upload/match_fields.html:42
#: part/templates/part/import_wizard/ajax_match_fields.html:35
#: part/templates/part/import_wizard/match_fields.html:42
msgid "Remove column"
msgstr ""

#: order/templates/order/order_wizard/match_fields.html:60
#: part/templates/part/bom_upload/match_fields.html:60
#: part/templates/part/import_wizard/ajax_match_fields.html:53
#: part/templates/part/import_wizard/match_fields.html:60
msgid "Duplicate selection"
msgstr ""

#: order/templates/order/order_wizard/match_fields.html:71
#: order/templates/order/order_wizard/match_parts.html:52
#: part/templates/part/bom_upload/match_fields.html:71
#: part/templates/part/bom_upload/match_parts.html:53
#: part/templates/part/import_wizard/ajax_match_fields.html:64
#: part/templates/part/import_wizard/ajax_match_references.html:42
#: part/templates/part/import_wizard/match_fields.html:71
#: part/templates/part/import_wizard/match_references.html:49
msgid "Remove row"
msgstr ""

#: order/templates/order/order_wizard/match_parts.html:12
#: part/templates/part/bom_upload/match_parts.html:12
#: part/templates/part/import_wizard/ajax_match_references.html:12
#: part/templates/part/import_wizard/match_references.html:12
msgid "Errors exist in the submitted data"
msgstr ""

#: order/templates/order/order_wizard/match_parts.html:28
#: part/templates/part/bom_upload/match_parts.html:28
#: part/templates/part/import_wizard/ajax_match_references.html:21
#: part/templates/part/import_wizard/match_references.html:28
msgid "Row"
msgstr ""

#: order/templates/order/order_wizard/match_parts.html:29
msgid "Select Supplier Part"
msgstr ""

#: order/templates/order/order_wizard/po_upload.html:11
msgid "Upload File for Purchase Order"
msgstr ""

#: order/templates/order/order_wizard/po_upload.html:18
#: part/templates/part/bom_upload/upload_file.html:24
#: part/templates/part/import_wizard/ajax_part_upload.html:10
#: part/templates/part/import_wizard/part_upload.html:21
#, python-format
msgid "Step %(step)s of %(count)s"
msgstr ""

#: order/templates/order/order_wizard/po_upload.html:48
msgid "Order is already processed. Files cannot be uploaded."
msgstr ""

#: order/templates/order/order_wizard/select_parts.html:11
msgid "Step 1 of 2 - Select Part Suppliers"
msgstr ""

#: order/templates/order/order_wizard/select_parts.html:16
msgid "Select suppliers"
msgstr ""

#: order/templates/order/order_wizard/select_parts.html:20
msgid "No purchaseable parts selected"
msgstr ""

#: order/templates/order/order_wizard/select_parts.html:33
msgid "Select Supplier"
msgstr ""

#: order/templates/order/order_wizard/select_parts.html:57
msgid "No price"
msgstr ""

#: order/templates/order/order_wizard/select_parts.html:65
#, python-format
msgid "Select a supplier for <i>%(name)s</i>"
msgstr ""

#: order/templates/order/order_wizard/select_parts.html:77
#: part/templates/part/set_category.html:32
msgid "Remove part"
msgstr ""

#: order/templates/order/order_wizard/select_pos.html:8
msgid "Step 2 of 2 - Select Purchase Orders"
msgstr ""

#: order/templates/order/order_wizard/select_pos.html:12
msgid "Select existing purchase orders, or create new orders."
msgstr ""

#: order/templates/order/order_wizard/select_pos.html:31
#: templates/js/order.js:269 templates/js/order.js:377
msgid "Items"
msgstr ""

#: order/templates/order/order_wizard/select_pos.html:32
msgid "Select Purchase Order"
msgstr ""

#: order/templates/order/order_wizard/select_pos.html:45
#, python-format
msgid "Create new purchase order for %(name)s"
msgstr ""

#: order/templates/order/order_wizard/select_pos.html:68
#, python-format
msgid "Select a purchase order for %(name)s"
msgstr ""

#: order/templates/order/po_attachments.html:12
#: order/templates/order/po_navbar.html:32
#: order/templates/order/purchase_order_detail.html:47
msgid "Purchase Order Attachments"
msgstr ""

#: order/templates/order/po_navbar.html:26
msgid "Received Stock Items"
msgstr ""

#: order/templates/order/po_navbar.html:29
#: order/templates/order/po_received_items.html:12
#: order/templates/order/purchase_order_detail.html:38
msgid "Received Items"
msgstr ""

#: order/templates/order/purchase_order_detail.html:17
msgid "Purchase Order Items"
msgstr ""

#: order/templates/order/purchase_order_detail.html:23
#: order/templates/order/purchase_order_detail.html:202
#: order/templates/order/sales_order_detail.html:23
#: order/templates/order/sales_order_detail.html:176
msgid "Add Line Item"
msgstr ""

#: order/templates/order/purchase_order_detail.html:58
#: order/templates/order/sales_order_detail.html:54
msgid "Order Notes"
msgstr ""

#: order/templates/order/purchase_order_detail.html:238
#: order/templates/order/sales_order_detail.html:518
msgid "Edit Line Item"
msgstr ""

#: order/templates/order/purchase_order_detail.html:248
#: order/templates/order/sales_order_detail.html:528
msgid "Delete Line Item"
msgstr ""

#: order/templates/order/purchase_order_detail.html:279
msgid "No line items found"
msgstr ""

#: order/templates/order/purchase_order_detail.html:307
#: order/templates/order/sales_order_detail.html:353
msgid "Total"
msgstr ""

#: order/templates/order/purchase_order_detail.html:360
#: order/templates/order/sales_order_detail.html:376 templates/js/part.js:996
#: templates/js/part.js:1185
msgid "Unit Price"
msgstr ""

#: order/templates/order/purchase_order_detail.html:367
#: order/templates/order/sales_order_detail.html:383
msgid "Total price"
msgstr ""

#: order/templates/order/purchase_order_detail.html:431
#: order/templates/order/sales_order_detail.html:489
msgid "Edit line item"
msgstr ""

#: order/templates/order/purchase_order_detail.html:432
msgid "Delete line item"
msgstr ""

#: order/templates/order/purchase_order_detail.html:437
msgid "Receive line item"
msgstr ""

#: order/templates/order/purchase_orders.html:24
#: order/templates/order/sales_orders.html:24
msgid "Print Order Reports"
msgstr ""

#: order/templates/order/receive_parts.html:8
#, python-format
msgid "Receive outstanding parts for <b>%(order)s</b> - <i>%(desc)s</i>"
msgstr ""

#: order/templates/order/receive_parts.html:14 part/api.py:47
#: part/models.py:348 part/templates/part/cat_link.html:7
#: part/templates/part/category.html:108 part/templates/part/category.html:122
#: part/templates/part/category_navbar.html:21
#: part/templates/part/category_navbar.html:24
#: templates/InvenTree/index.html:102 templates/InvenTree/search.html:114
#: templates/InvenTree/settings/tabs.html:31 templates/js/part.js:855
#: templates/navbar.html:23 templates/stats.html:80 templates/stats.html:89
#: users/models.py:41
msgid "Parts"
msgstr ""

#: order/templates/order/receive_parts.html:15
msgid "Fill out number of parts received, the status and destination"
msgstr ""

#: order/templates/order/receive_parts.html:20
msgid "Order Code"
msgstr ""

#: order/templates/order/receive_parts.html:21
#: part/templates/part/part_base.html:194 templates/js/part.js:670
msgid "On Order"
msgstr ""

#: order/templates/order/receive_parts.html:23
msgid "Receive"
msgstr ""

#: order/templates/order/receive_parts.html:37
msgid "Error: Referenced part has been removed"
msgstr ""

#: order/templates/order/receive_parts.html:68
msgid "Remove line"
msgstr ""

#: order/templates/order/sales_order_base.html:16
msgid "This Sales Order has not been fully allocated"
msgstr ""

#: order/templates/order/sales_order_base.html:66
msgid "Packing List"
msgstr ""

#: order/templates/order/sales_order_base.html:74
msgid "Sales Order Details"
msgstr ""

#: order/templates/order/sales_order_base.html:100 templates/js/order.js:344
msgid "Customer Reference"
msgstr ""

#: order/templates/order/sales_order_base.html:178
msgid "Edit Sales Order"
msgstr ""

#: order/templates/order/sales_order_cancel.html:8
#: order/templates/order/sales_order_ship.html:9
#: part/templates/part/bom_duplicate.html:12
#: stock/templates/stock/stockitem_convert.html:13
msgid "Warning"
msgstr ""

#: order/templates/order/sales_order_cancel.html:9
msgid "Cancelling this order means that the order will no longer be editable."
msgstr ""

#: order/templates/order/sales_order_detail.html:17
msgid "Sales Order Items"
msgstr ""

#: order/templates/order/sales_order_detail.html:225 templates/js/bom.js:358
#: templates/js/build.js:759 templates/js/build.js:1202
msgid "Actions"
msgstr ""

#: order/templates/order/sales_order_detail.html:232 templates/js/build.js:645
#: templates/js/build.js:1011
msgid "Edit stock allocation"
msgstr ""

#: order/templates/order/sales_order_detail.html:233 templates/js/build.js:647
#: templates/js/build.js:1012
msgid "Delete stock allocation"
msgstr ""

#: order/templates/order/sales_order_detail.html:306
msgid "No matching line items"
msgstr ""

#: order/templates/order/sales_order_detail.html:336
msgid "ID"
msgstr ""

#: order/templates/order/sales_order_detail.html:404 templates/js/build.js:710
#: templates/js/build.js:1007
msgid "Allocated"
msgstr ""

#: order/templates/order/sales_order_detail.html:406
msgid "Fulfilled"
msgstr ""

#: order/templates/order/sales_order_detail.html:443
msgid "PO"
msgstr ""

#: order/templates/order/sales_order_detail.html:473
msgid "Allocate serial numbers"
msgstr ""

#: order/templates/order/sales_order_detail.html:476 templates/js/build.js:773
msgid "Allocate stock"
msgstr ""

#: order/templates/order/sales_order_detail.html:479
msgid "Purchase stock"
msgstr ""

#: order/templates/order/sales_order_detail.html:483 templates/js/build.js:766
#: templates/js/build.js:1210
msgid "Build stock"
msgstr ""

#: order/templates/order/sales_order_detail.html:486
#: order/templates/order/sales_order_detail.html:605
msgid "Calculate price"
msgstr ""

#: order/templates/order/sales_order_detail.html:490
msgid "Delete line item "
msgstr ""

#: order/templates/order/sales_order_detail.html:611
msgid "Update Unit Price"
msgstr ""

#: order/templates/order/sales_order_ship.html:10
msgid "This order has not been fully allocated. If the order is marked as shipped, it can no longer be adjusted."
msgstr ""

#: order/templates/order/sales_order_ship.html:12
msgid "Ensure that the order allocation is correct before shipping the order."
msgstr ""

#: order/templates/order/sales_order_ship.html:18
msgid "Some line items in this order have been over-allocated"
msgstr ""

#: order/templates/order/sales_order_ship.html:20
msgid "Ensure that this is correct before shipping the order."
msgstr ""

#: order/templates/order/sales_order_ship.html:27
msgid "Shipping this order means that the order will no longer be editable."
msgstr ""

#: order/templates/order/so_allocate_by_serial.html:9
msgid "Allocate stock items by serial number"
msgstr ""

#: order/templates/order/so_allocation_delete.html:7
msgid "This action will unallocate the following stock from the Sales Order"
msgstr ""

#: order/templates/order/so_navbar.html:12
msgid "Sales Order Line Items"
msgstr ""

#: order/templates/order/so_navbar.html:15
msgid "Order Items"
msgstr ""

#: order/templates/order/so_navbar.html:26
msgid "Sales Order Attachments"
msgstr ""

#: order/views.py:104
msgid "Cancel Order"
msgstr ""

#: order/views.py:113 order/views.py:139
msgid "Confirm order cancellation"
msgstr ""

#: order/views.py:116 order/views.py:142
msgid "Order cannot be cancelled"
msgstr ""

#: order/views.py:130
msgid "Cancel sales order"
msgstr ""

#: order/views.py:156
msgid "Issue Order"
msgstr ""

#: order/views.py:165
msgid "Confirm order placement"
msgstr ""

#: order/views.py:175
msgid "Purchase order issued"
msgstr ""

#: order/views.py:186
msgid "Complete Order"
msgstr ""

#: order/views.py:202
msgid "Confirm order completion"
msgstr ""

#: order/views.py:213
msgid "Purchase order completed"
msgstr ""

#: order/views.py:223
msgid "Ship Order"
msgstr ""

#: order/views.py:239
msgid "Confirm order shipment"
msgstr ""

#: order/views.py:245
msgid "Could not ship order"
msgstr ""

#: order/views.py:292
msgid "Match Supplier Parts"
msgstr ""

#: order/views.py:480
msgid "Receive Parts"
msgstr ""

#: order/views.py:552
msgid "Items received"
msgstr ""

#: order/views.py:620
msgid "Error converting quantity to number"
msgstr ""

#: order/views.py:626
msgid "Receive quantity less than zero"
msgstr ""

#: order/views.py:632
msgid "No lines specified"
msgstr ""

#: order/views.py:705
msgid "Update prices"
msgstr ""

#: order/views.py:963
#, python-brace-format
msgid "Ordered {n} parts"
msgstr ""

#: order/views.py:1016
msgid "Allocate Serial Numbers"
msgstr ""

#: order/views.py:1061
#, python-brace-format
msgid "Allocated {n} items"
msgstr ""

#: order/views.py:1077
msgid "Select line item"
msgstr ""

#: order/views.py:1108
#, python-brace-format
msgid "No matching item for serial {serial}"
msgstr ""

#: order/views.py:1118
#, python-brace-format
msgid "{serial} is not in stock"
msgstr ""

#: order/views.py:1126
#, python-brace-format
msgid "{serial} already allocated to an order"
msgstr ""

#: order/views.py:1180
msgid "Allocate Stock to Order"
msgstr ""

#: order/views.py:1254
msgid "Edit Allocation Quantity"
msgstr ""

#: order/views.py:1269
msgid "Remove allocation"
msgstr ""

#: order/views.py:1341
msgid "Sales order not found"
msgstr ""

#: order/views.py:1347
msgid "Price not found"
msgstr ""

#: order/views.py:1350
#, python-brace-format
msgid "Updated {part} unit-price to {price}"
msgstr ""

#: order/views.py:1355
#, python-brace-format
msgid "Updated {part} unit-price to {price} and quantity to {qty}"
msgstr ""

#: part/bom.py:133 part/models.py:74 part/models.py:793
#: part/templates/part/category.html:75
msgid "Default Location"
msgstr ""

#: part/bom.py:134 part/templates/part/part_base.html:182
msgid "Available Stock"
msgstr ""

#: part/forms.py:64
msgid "File Format"
msgstr ""

#: part/forms.py:64
msgid "Select output file format"
msgstr ""

#: part/forms.py:66
msgid "Cascading"
msgstr ""

#: part/forms.py:66
msgid "Download cascading / multi-level BOM"
msgstr ""

#: part/forms.py:68
msgid "Levels"
msgstr ""

#: part/forms.py:68
msgid "Select maximum number of BOM levels to export (0 = all levels)"
msgstr ""

#: part/forms.py:70
msgid "Include Parameter Data"
msgstr ""

#: part/forms.py:70
msgid "Include part parameters data in exported BOM"
msgstr ""

#: part/forms.py:72
msgid "Include Stock Data"
msgstr ""

#: part/forms.py:72
msgid "Include part stock data in exported BOM"
msgstr ""

#: part/forms.py:74
msgid "Include Manufacturer Data"
msgstr ""

#: part/forms.py:74
msgid "Include part manufacturer data in exported BOM"
msgstr ""

#: part/forms.py:76
msgid "Include Supplier Data"
msgstr ""

#: part/forms.py:76
msgid "Include part supplier data in exported BOM"
msgstr ""

#: part/forms.py:97 part/models.py:2278
msgid "Parent Part"
msgstr ""

#: part/forms.py:98 part/templates/part/bom_duplicate.html:7
msgid "Select parent part to copy BOM from"
msgstr ""

#: part/forms.py:104
msgid "Clear existing BOM items"
msgstr ""

#: part/forms.py:110
msgid "Confirm BOM duplication"
msgstr ""

#: part/forms.py:128
msgid "validate"
msgstr ""

#: part/forms.py:128
msgid "Confirm that the BOM is correct"
msgstr ""

#: part/forms.py:171
msgid "Related Part"
msgstr ""

#: part/forms.py:178
msgid "Select part category"
msgstr ""

#: part/forms.py:195
msgid "Duplicate all BOM data for this part"
msgstr ""

#: part/forms.py:196
msgid "Copy BOM"
msgstr ""

#: part/forms.py:201
msgid "Duplicate all parameter data for this part"
msgstr ""

#: part/forms.py:202
msgid "Copy Parameters"
msgstr ""

#: part/forms.py:207
msgid "Confirm part creation"
msgstr ""

#: part/forms.py:212
msgid "Include category parameter templates"
msgstr ""

#: part/forms.py:217
msgid "Include parent categories parameter templates"
msgstr ""

#: part/forms.py:222
msgid "Initial stock amount"
msgstr ""

#: part/forms.py:223
msgid "Create stock for this part"
msgstr ""

#: part/forms.py:303
msgid "Add parameter template to same level categories"
msgstr ""

#: part/forms.py:307
msgid "Add parameter template to all categories"
msgstr ""

#: part/forms.py:325 part/models.py:2377
msgid "Sub part"
msgstr ""

#: part/forms.py:354
msgid "Input quantity for price calculation"
msgstr ""

#: part/models.py:75
msgid "Default location for parts in this category"
msgstr ""

#: part/models.py:78
msgid "Default keywords"
msgstr ""

#: part/models.py:78
msgid "Default keywords for parts in this category"
msgstr ""

#: part/models.py:88 part/models.py:2324
#: part/templates/part/part_app_base.html:10
msgid "Part Category"
msgstr ""

#: part/models.py:89 part/templates/part/category.html:32
#: part/templates/part/category.html:103 templates/InvenTree/search.html:127
#: templates/stats.html:84 users/models.py:40
msgid "Part Categories"
msgstr ""

#: part/models.py:433
msgid "Invalid choice for parent part"
msgstr ""

#: part/models.py:495 part/models.py:507
#, python-brace-format
msgid "Part '{p1}' is  used in BOM for '{p2}' (recursive)"
msgstr ""

#: part/models.py:604
msgid "Next available serial numbers are"
msgstr ""

#: part/models.py:608
msgid "Next available serial number is"
msgstr ""

#: part/models.py:613
msgid "Most recent serial number is"
msgstr ""

#: part/models.py:692
msgid "Duplicate IPN not allowed in part settings"
msgstr ""

#: part/models.py:717
msgid "Part name"
msgstr ""

#: part/models.py:724
msgid "Is Template"
msgstr ""

#: part/models.py:725
msgid "Is this part a template part?"
msgstr ""

#: part/models.py:735
msgid "Is this part a variant of another part?"
msgstr ""

#: part/models.py:736
msgid "Variant Of"
msgstr ""

#: part/models.py:742
msgid "Part description"
msgstr ""

#: part/models.py:747 part/templates/part/category.html:82
#: part/templates/part/part_base.html:130
msgid "Keywords"
msgstr ""

#: part/models.py:748
msgid "Part keywords to improve visibility in search results"
msgstr ""

#: part/models.py:755 part/models.py:2323
#: part/templates/part/set_category.html:15 templates/js/part.js:641
msgid "Category"
msgstr ""

#: part/models.py:756
msgid "Part category"
msgstr ""

#: part/models.py:761 templates/js/part.js:257 templates/js/part.js:485
msgid "IPN"
msgstr ""

#: part/models.py:762
msgid "Internal Part Number"
msgstr ""

#: part/models.py:768
msgid "Part revision or version number"
msgstr ""

#: part/models.py:769 report/models.py:200 templates/js/part.js:261
msgid "Revision"
msgstr ""

#: part/models.py:791
msgid "Where is this item normally stored?"
msgstr ""

#: part/models.py:838
msgid "Default Supplier"
msgstr ""

#: part/models.py:839
msgid "Default supplier part"
msgstr ""

#: part/models.py:846
msgid "Default Expiry"
msgstr ""

#: part/models.py:847
msgid "Expiry time (in days) for stock items of this part"
msgstr ""

#: part/models.py:852
msgid "Minimum Stock"
msgstr ""

#: part/models.py:853
msgid "Minimum allowed stock level"
msgstr ""

#: part/models.py:860
msgid "Stock keeping units for this part"
msgstr ""

#: part/models.py:866
msgid "Can this part be built from other parts?"
msgstr ""

#: part/models.py:872
msgid "Can this part be used to build other parts?"
msgstr ""

#: part/models.py:878
msgid "Does this part have tracking for unique items?"
msgstr ""

#: part/models.py:883
msgid "Can this part be purchased from external suppliers?"
msgstr ""

#: part/models.py:888
msgid "Can this part be sold to customers?"
msgstr ""

#: part/models.py:892 templates/js/table_filters.js:21
#: templates/js/table_filters.js:69 templates/js/table_filters.js:250
#: templates/js/table_filters.js:319
msgid "Active"
msgstr ""

#: part/models.py:893
msgid "Is this part active?"
msgstr ""

#: part/models.py:898
msgid "Is this a virtual part, such as a software product or license?"
msgstr ""

#: part/models.py:903
msgid "Part notes - supports Markdown formatting"
msgstr ""

#: part/models.py:906
msgid "BOM checksum"
msgstr ""

#: part/models.py:906
msgid "Stored BOM checksum"
msgstr ""

#: part/models.py:909
msgid "BOM checked by"
msgstr ""

#: part/models.py:911
msgid "BOM checked date"
msgstr ""

#: part/models.py:915
msgid "Creation User"
msgstr ""

#: part/models.py:1654
msgid "Sell multiple"
msgstr ""

#: part/models.py:2142
msgid "Test templates can only be created for trackable parts"
msgstr ""

#: part/models.py:2159
msgid "Test with this name already exists for this part"
msgstr ""

#: part/models.py:2179 templates/js/part.js:906 templates/js/stock.js:475
msgid "Test Name"
msgstr ""

#: part/models.py:2180
msgid "Enter a name for the test"
msgstr ""

#: part/models.py:2185
msgid "Test Description"
msgstr ""

#: part/models.py:2186
msgid "Enter description for this test"
msgstr ""

#: part/models.py:2191 templates/js/part.js:915
#: templates/js/table_filters.js:236
msgid "Required"
msgstr ""

#: part/models.py:2192
msgid "Is this test required to pass?"
msgstr ""

#: part/models.py:2197 templates/js/part.js:923
msgid "Requires Value"
msgstr ""

#: part/models.py:2198
msgid "Does this test require a value when adding a test result?"
msgstr ""

#: part/models.py:2203 templates/js/part.js:930
msgid "Requires Attachment"
msgstr ""

#: part/models.py:2204
msgid "Does this test require a file attachment when adding a test result?"
msgstr ""

#: part/models.py:2241
msgid "Parameter template name must be unique"
msgstr ""

#: part/models.py:2246
msgid "Parameter Name"
msgstr ""

#: part/models.py:2248
msgid "Parameter Units"
msgstr ""

#: part/models.py:2280 part/models.py:2329 part/models.py:2330
#: templates/InvenTree/settings/category.html:62
msgid "Parameter Template"
msgstr ""

#: part/models.py:2282
msgid "Data"
msgstr ""

#: part/models.py:2282
msgid "Parameter Value"
msgstr ""

#: part/models.py:2334 templates/InvenTree/settings/category.html:67
msgid "Default Value"
msgstr ""

#: part/models.py:2335
msgid "Default Parameter Value"
msgstr ""

#: part/models.py:2369
msgid "Select parent part"
msgstr ""

#: part/models.py:2378
msgid "Select part to be used in BOM"
msgstr ""

#: part/models.py:2384
msgid "BOM quantity for this BOM item"
msgstr ""

#: part/models.py:2386 templates/js/bom.js:216 templates/js/bom.js:278
msgid "Optional"
msgstr ""

#: part/models.py:2386
msgid "This BOM item is optional"
msgstr ""

#: part/models.py:2389
msgid "Overage"
msgstr ""

#: part/models.py:2390
msgid "Estimated build wastage quantity (absolute or percentage)"
msgstr ""

#: part/models.py:2393
msgid "BOM item reference"
msgstr ""

#: part/models.py:2396
msgid "BOM item notes"
msgstr ""

#: part/models.py:2398
msgid "Checksum"
msgstr ""

#: part/models.py:2398
msgid "BOM line checksum"
msgstr ""

#: part/models.py:2402 templates/js/bom.js:295 templates/js/bom.js:302
#: templates/js/table_filters.js:55
msgid "Inherited"
msgstr ""

#: part/models.py:2403
msgid "This BOM item is inherited by BOMs for variant parts"
msgstr ""

#: part/models.py:2408 templates/js/bom.js:287
msgid "Allow Variants"
msgstr ""

#: part/models.py:2409
msgid "Stock items for variant parts can be used for this BOM item"
msgstr ""

#: part/models.py:2494 stock/models.py:335
msgid "Quantity must be integer value for trackable parts"
msgstr ""

#: part/models.py:2503 part/models.py:2505
msgid "Sub part must be specified"
msgstr ""

#: part/models.py:2508
msgid "BOM Item"
msgstr ""

#: part/models.py:2627
msgid "Part 1"
msgstr ""

#: part/models.py:2631
msgid "Part 2"
msgstr ""

#: part/models.py:2631
msgid "Select Related Part"
msgstr ""

#: part/models.py:2663
msgid "Error creating relationship: check that the part is not related to itself and that the relationship is unique"
msgstr ""

#: part/templates/part/bom.html:6
msgid "You do not have permission to edit the BOM."
msgstr ""

#: part/templates/part/bom.html:14
#, python-format
msgid "The BOM for <i>%(part)s</i> has changed, and must be validated.<br>"
msgstr ""

#: part/templates/part/bom.html:16
#, python-format
msgid "The BOM for <i>%(part)s</i> was last checked by %(checker)s on %(check_date)s"
msgstr ""

#: part/templates/part/bom.html:20
#, python-format
msgid "The BOM for <i>%(part)s</i> has not been validated."
msgstr ""

#: part/templates/part/bom.html:27
msgid "Remove selected BOM items"
msgstr ""

#: part/templates/part/bom.html:30
msgid "Import BOM data"
msgstr ""

#: part/templates/part/bom.html:34
msgid "Copy BOM from parent part"
msgstr ""

#: part/templates/part/bom.html:38
msgid "New BOM Item"
msgstr ""

#: part/templates/part/bom.html:41
msgid "Finish Editing"
msgstr ""

#: part/templates/part/bom.html:46
msgid "Edit BOM"
msgstr ""

#: part/templates/part/bom.html:50
msgid "Validate Bill of Materials"
msgstr ""

#: part/templates/part/bom.html:56 part/views.py:1586
msgid "Export Bill of Materials"
msgstr ""

#: part/templates/part/bom.html:59
msgid "Print BOM Report"
msgstr ""

#: part/templates/part/bom_duplicate.html:13
msgid "This part already has a Bill of Materials"
msgstr ""

#: part/templates/part/bom_upload/match_parts.html:29
msgid "Select Part"
msgstr ""

#: part/templates/part/bom_upload/upload_file.html:7
msgid "Upload BOM File"
msgstr ""

#: part/templates/part/bom_upload/upload_file.html:12
msgid "Upload Bill of Materials"
msgstr ""

#: part/templates/part/bom_upload/upload_file.html:16
msgid "Requirements for BOM upload"
msgstr ""

#: part/templates/part/bom_upload/upload_file.html:18
msgid "The BOM file must contain the required named columns as provided in the "
msgstr ""

#: part/templates/part/bom_upload/upload_file.html:18
msgid "BOM Upload Template"
msgstr ""

#: part/templates/part/bom_upload/upload_file.html:19
msgid "Each part must already exist in the database"
msgstr ""

#: part/templates/part/bom_validate.html:6
#, python-format
msgid "Confirm that the Bill of Materials (BOM) is valid for:<br><i>%(part)s</i>"
msgstr ""

#: part/templates/part/bom_validate.html:9
msgid "This will validate each line in the BOM."
msgstr ""

#: part/templates/part/category.html:33
msgid "All parts"
msgstr ""

#: part/templates/part/category.html:38 part/views.py:1912
msgid "Create new part category"
msgstr ""

#: part/templates/part/category.html:44
msgid "Edit part category"
msgstr ""

#: part/templates/part/category.html:49
msgid "Delete part category"
msgstr ""

#: part/templates/part/category.html:59 part/templates/part/category.html:98
msgid "Category Details"
msgstr ""

#: part/templates/part/category.html:64
msgid "Category Path"
msgstr ""

#: part/templates/part/category.html:69
msgid "Category Description"
msgstr ""

#: part/templates/part/category.html:88 part/templates/part/category.html:174
#: part/templates/part/category_navbar.html:14
#: part/templates/part/category_navbar.html:17
msgid "Subcategories"
msgstr ""

#: part/templates/part/category.html:93
msgid "Parts (Including subcategories)"
msgstr ""

#: part/templates/part/category.html:126
msgid "Export Part Data"
msgstr ""

#: part/templates/part/category.html:127 part/templates/part/category.html:141
msgid "Export"
msgstr ""

#: part/templates/part/category.html:130
msgid "Create new part"
msgstr ""

#: part/templates/part/category.html:131 part/templates/part/detail.html:452
msgid "New Part"
msgstr ""

#: part/templates/part/category.html:138
msgid "Set category"
msgstr ""

#: part/templates/part/category.html:138
msgid "Set Category"
msgstr ""

#: part/templates/part/category.html:141
msgid "Export Data"
msgstr ""

#: part/templates/part/category.html:145
msgid "View list display"
msgstr ""

#: part/templates/part/category.html:148
msgid "View grid display"
msgstr ""

#: part/templates/part/category.html:164
msgid "Part Parameters"
msgstr ""

#: part/templates/part/category.html:256
#: stock/templates/stock/location.html:251
msgid "Create new location"
msgstr ""

#: part/templates/part/category.html:261 part/templates/part/category.html:291
#: templates/js/part.js:25
msgid "New Category"
msgstr ""

#: part/templates/part/category.html:262
msgid "Create new category"
msgstr ""

#: part/templates/part/category.html:292
msgid "Create new Part Category"
msgstr ""

#: part/templates/part/category.html:298 stock/views.py:874
msgid "Create new Stock Location"
msgstr ""

#: part/templates/part/category.html:317
msgid "Select parent category"
msgstr ""

#: part/templates/part/category.html:324 part/views.py:1860
msgid "Edit Part Category"
msgstr ""

#: part/templates/part/category_delete.html:5
msgid "Are you sure you want to delete category"
msgstr ""

#: part/templates/part/category_delete.html:8
#, python-format
msgid "This category contains %(count)s child categories"
msgstr ""

#: part/templates/part/category_delete.html:9
msgid "If this category is deleted, these child categories will be moved to the"
msgstr ""

#: part/templates/part/category_delete.html:11
msgid "category"
msgstr ""

#: part/templates/part/category_delete.html:13
msgid "top level Parts category"
msgstr ""

#: part/templates/part/category_delete.html:25
#, python-format
msgid "This category contains %(count)s parts"
msgstr ""

#: part/templates/part/category_delete.html:27
#, python-format
msgid "If this category is deleted, these parts will be moved to the parent category %(path)s"
msgstr ""

#: part/templates/part/category_delete.html:29
msgid "If this category is deleted, these parts will be moved to the top-level category Teile"
msgstr ""

#: part/templates/part/category_navbar.html:29
#: part/templates/part/category_navbar.html:32
msgid "Import Parts"
msgstr ""

#: part/templates/part/copy_part.html:9 part/views.py:327
msgid "Duplicate Part"
msgstr ""

#: part/templates/part/copy_part.html:10
#, python-format
msgid "Make a copy of part '%(full_name)s'."
msgstr ""

#: part/templates/part/copy_part.html:14
#: part/templates/part/create_part.html:11
msgid "Possible Matching Parts"
msgstr ""

#: part/templates/part/copy_part.html:15
#: part/templates/part/create_part.html:12
msgid "The new part may be a duplicate of these existing parts"
msgstr ""

#: part/templates/part/create_part.html:17
#, python-format
msgid "%(full_name)s - <i>%(desc)s</i> (%(match_per)s%% match)"
msgstr ""

#: part/templates/part/detail.html:16
msgid "Part Stock"
msgstr ""

#: part/templates/part/detail.html:21
#, python-format
msgid "Showing stock for all variants of <i>%(full_name)s</i>"
msgstr ""

#: part/templates/part/detail.html:30 part/templates/part/navbar.html:87
msgid "Part Test Templates"
msgstr ""

#: part/templates/part/detail.html:36
msgid "Add Test Template"
msgstr ""

#: part/templates/part/detail.html:77
msgid "New sales order"
msgstr ""

#: part/templates/part/detail.html:77
msgid "New Order"
msgstr ""

#: part/templates/part/detail.html:90
msgid "Sales Order Allocations"
msgstr ""

#: part/templates/part/detail.html:130 part/templates/part/navbar.html:21
msgid "Part Variants"
msgstr ""

#: part/templates/part/detail.html:137
msgid "Create new variant"
msgstr ""

#: part/templates/part/detail.html:138
msgid "New Variant"
msgstr ""

#: part/templates/part/detail.html:161
msgid "Add new parameter"
msgstr ""

#: part/templates/part/detail.html:182 part/templates/part/navbar.html:95
#: part/templates/part/navbar.html:98
msgid "Related Parts"
msgstr ""

#: part/templates/part/detail.html:188
msgid "Add Related"
msgstr ""

#: part/templates/part/detail.html:228 part/templates/part/navbar.html:35
#: part/templates/part/navbar.html:38
msgid "Bill of Materials"
msgstr ""

#: part/templates/part/detail.html:237
msgid "Assemblies"
msgstr ""

#: part/templates/part/detail.html:253
msgid "Part Builds"
msgstr ""

#: part/templates/part/detail.html:260
msgid "Start New Build"
msgstr ""

#: part/templates/part/detail.html:274
msgid "Build Order Allocations"
msgstr ""

#: part/templates/part/detail.html:283
msgid "Part Suppliers"
msgstr ""

#: part/templates/part/detail.html:305
msgid "Part Manufacturers"
msgstr ""

#: part/templates/part/detail.html:317
msgid "Delete manufacturer parts"
msgstr ""

#: part/templates/part/detail.html:402
msgid "Delete selected BOM items?"
msgstr ""

#: part/templates/part/detail.html:403
msgid "All selected BOM items will be deleted"
msgstr ""

#: part/templates/part/detail.html:453 part/views.py:451
msgid "Create New Part"
msgstr ""

#: part/templates/part/detail.html:588
msgid "Add Test Result Template"
msgstr ""

#: part/templates/part/detail.html:606
msgid "Edit Test Result Template"
msgstr ""

#: part/templates/part/detail.html:618
msgid "Delete Test Result Template"
msgstr ""

#: part/templates/part/detail.html:669
msgid "Edit Part Notes"
msgstr ""

#: part/templates/part/detail.html:902
#, python-format
msgid "Single Price - %(currency)s"
msgstr ""

#: part/templates/part/detail.html:914
#, python-format
msgid "Single Price Difference - %(currency)s"
msgstr ""

#: part/templates/part/detail.html:926
#, python-format
msgid "Part Single Price - %(currency)s"
msgstr ""

#: part/templates/part/detail.html:1015
#, python-format
msgid "Unit Price - %(currency)s"
msgstr ""

#: part/templates/part/import_wizard/ajax_part_upload.html:29
#: part/templates/part/import_wizard/part_upload.html:51
msgid "Unsuffitient privileges."
msgstr ""

#: part/templates/part/import_wizard/part_upload.html:14
msgid "Import Parts from File"
msgstr ""

#: part/templates/part/navbar.html:24
msgid "Variants"
msgstr ""

#: part/templates/part/navbar.html:51 part/templates/part/navbar.html:54
msgid "Used In"
msgstr ""

#: part/templates/part/navbar.html:61
msgid "Prices"
msgstr ""

#: part/templates/part/navbar.html:90
msgid "Test Templates"
msgstr ""

#: part/templates/part/part_app_base.html:12
msgid "Part List"
msgstr ""

#: part/templates/part/part_base.html:26 templates/js/company.js:416
#: templates/js/company.js:666 templates/js/part.js:172
#: templates/js/part.js:249
msgid "Inactive"
msgstr ""

#: part/templates/part/part_base.html:36
msgid "Part is virtual (not a physical part)"
msgstr ""

#: part/templates/part/part_base.html:39
msgid "Part is a template part (variants can be made from this part)"
msgstr ""

#: part/templates/part/part_base.html:42
msgid "Part can be assembled from other parts"
msgstr ""

#: part/templates/part/part_base.html:45
msgid "Part can be used in assemblies"
msgstr ""

#: part/templates/part/part_base.html:48
msgid "Part stock is tracked by serial number"
msgstr ""

#: part/templates/part/part_base.html:51
msgid "Part can be purchased from external suppliers"
msgstr ""

#: part/templates/part/part_base.html:54
msgid "Part can be sold to customers"
msgstr ""

#: part/templates/part/part_base.html:60
msgid "Star this part"
msgstr ""

#: part/templates/part/part_base.html:67
#: stock/templates/stock/item_base.html:75
#: stock/templates/stock/location.html:51
msgid "Barcode actions"
msgstr ""

#: part/templates/part/part_base.html:69
#: stock/templates/stock/item_base.html:77
#: stock/templates/stock/location.html:53 templates/qr_button.html:1
msgid "Show QR Code"
msgstr ""

#: part/templates/part/part_base.html:70
#: stock/templates/stock/item_base.html:93
#: stock/templates/stock/location.html:54
msgid "Print Label"
msgstr ""

#: part/templates/part/part_base.html:75
msgid "Show pricing information"
msgstr ""

#: part/templates/part/part_base.html:80
#: stock/templates/stock/item_base.html:140
#: stock/templates/stock/location.html:62
msgid "Stock actions"
msgstr ""

#: part/templates/part/part_base.html:87
msgid "Count part stock"
msgstr ""

#: part/templates/part/part_base.html:93
msgid "Transfer part stock"
msgstr ""

#: part/templates/part/part_base.html:110
msgid "Part actions"
msgstr ""

#: part/templates/part/part_base.html:113
msgid "Duplicate part"
msgstr ""

#: part/templates/part/part_base.html:116
msgid "Edit part"
msgstr ""

#: part/templates/part/part_base.html:119
msgid "Delete part"
msgstr ""

#: part/templates/part/part_base.html:154
msgid "Latest Serial Number"
msgstr ""

#: part/templates/part/part_base.html:165
msgid "This is a virtual part"
msgstr ""

#: part/templates/part/part_base.html:171
#, python-format
msgid "This part is a variant of %(link)s"
msgstr ""

#: part/templates/part/part_base.html:188 templates/js/table_filters.js:165
msgid "In Stock"
msgstr ""

#: part/templates/part/part_base.html:201 templates/InvenTree/index.html:186
msgid "Required for Build Orders"
msgstr ""

#: part/templates/part/part_base.html:208
msgid "Required for Sales Orders"
msgstr ""

#: part/templates/part/part_base.html:215
msgid "Allocated to Orders"
msgstr ""

#: part/templates/part/part_base.html:230 templates/js/bom.js:316
msgid "Can Build"
msgstr ""

#: part/templates/part/part_base.html:236 templates/js/part.js:501
#: templates/js/part.js:674
msgid "Building"
msgstr ""

#: part/templates/part/part_base.html:331 part/templates/part/prices.html:125
msgid "Calculate"
msgstr ""

#: part/templates/part/part_pricing.html:22 part/templates/part/prices.html:21
msgid "Supplier Pricing"
msgstr ""

#: part/templates/part/part_pricing.html:26
#: part/templates/part/part_pricing.html:52
#: part/templates/part/part_pricing.html:85
#: part/templates/part/part_pricing.html:100 part/templates/part/prices.html:25
#: part/templates/part/prices.html:52 part/templates/part/prices.html:84
#: part/templates/part/prices.html:101
msgid "Unit Cost"
msgstr ""

#: part/templates/part/part_pricing.html:32
#: part/templates/part/part_pricing.html:58
#: part/templates/part/part_pricing.html:89
#: part/templates/part/part_pricing.html:104 part/templates/part/prices.html:32
#: part/templates/part/prices.html:59 part/templates/part/prices.html:89
#: part/templates/part/prices.html:106
msgid "Total Cost"
msgstr ""

#: part/templates/part/part_pricing.html:40 part/templates/part/prices.html:40
msgid "No supplier pricing available"
msgstr ""

#: part/templates/part/part_pricing.html:48 part/templates/part/prices.html:49
#: part/templates/part/prices.html:225
msgid "BOM Pricing"
msgstr ""

#: part/templates/part/part_pricing.html:66 part/templates/part/prices.html:67
msgid "Note: BOM pricing is incomplete for this part"
msgstr ""

#: part/templates/part/part_pricing.html:73 part/templates/part/prices.html:74
msgid "No BOM pricing available"
msgstr ""

#: part/templates/part/part_pricing.html:82 part/templates/part/prices.html:83
msgid "Internal Price"
msgstr ""

#: part/templates/part/part_pricing.html:113
#: part/templates/part/prices.html:115
msgid "No pricing information is available for this part."
msgstr ""

#: part/templates/part/part_thumb.html:20
msgid "Select from existing images"
msgstr ""

#: part/templates/part/partial_delete.html:7
#, python-format
msgid "Are you sure you want to delete part '<b>%(full_name)s</b>'?"
msgstr ""

#: part/templates/part/partial_delete.html:12
#, python-format
msgid "This part is used in BOMs for %(count)s other parts. If you delete this part, the BOMs for the following parts will be updated"
msgstr ""

#: part/templates/part/partial_delete.html:22
#, python-format
msgid "There are %(count)s stock entries defined for this part. If you delete this part, the following stock entries will also be deleted:"
msgstr ""

#: part/templates/part/partial_delete.html:33
#, python-format
msgid "There are %(count)s manufacturers defined for this part. If you delete this part, the following manufacturer parts will also be deleted:"
msgstr ""

#: part/templates/part/partial_delete.html:44
#, python-format
msgid "There are %(count)s suppliers defined for this part. If you delete this part, the following supplier parts will also be deleted:"
msgstr ""

#: part/templates/part/partial_delete.html:55
#, python-format
msgid "There are %(count)s unique parts tracked for '%(full_name)s'. Deleting this part will permanently remove this tracking information."
msgstr ""

#: part/templates/part/prices.html:16
msgid "Pricing ranges"
msgstr ""

#: part/templates/part/prices.html:22
msgid "Show supplier cost"
msgstr ""

#: part/templates/part/prices.html:23
msgid "Show purchase price"
msgstr ""

#: part/templates/part/prices.html:50
msgid "Show BOM cost"
msgstr ""

#: part/templates/part/prices.html:98
msgid "Show sale cost"
msgstr ""

#: part/templates/part/prices.html:99
msgid "Show sale price"
msgstr ""

#: part/templates/part/prices.html:121
msgid "Calculation parameters"
msgstr ""

#: part/templates/part/prices.html:136
msgid "Supplier Cost"
msgstr ""

#: part/templates/part/prices.html:137 part/templates/part/prices.html:158
#: part/templates/part/prices.html:183 part/templates/part/prices.html:213
#: part/templates/part/prices.html:239 part/templates/part/prices.html:267
msgid "Jump to overview"
msgstr ""

#: part/templates/part/prices.html:162
msgid "Stock Pricing"
msgstr ""

#: part/templates/part/prices.html:172
msgid "No stock pricing history is available for this part."
msgstr ""

#: part/templates/part/prices.html:182
msgid "Internal Cost"
msgstr ""

#: part/templates/part/prices.html:197 part/views.py:2330
msgid "Add Internal Price Break"
msgstr ""

#: part/templates/part/prices.html:212
msgid "BOM Cost"
msgstr ""

#: part/templates/part/prices.html:238
msgid "Sale Cost"
msgstr ""

#: part/templates/part/prices.html:278
msgid "No sale pice history available for this part."
msgstr ""

#: part/templates/part/set_category.html:9
msgid "Set category for the following parts"
msgstr ""

#: part/templates/part/stock_count.html:7 templates/js/bom.js:239
#: templates/js/part.js:491 templates/js/part.js:678
msgid "No Stock"
msgstr ""

#: part/templates/part/stock_count.html:9 templates/InvenTree/index.html:166
msgid "Low Stock"
msgstr ""

#: part/templates/part/variant_part.html:9
msgid "Create new part variant"
msgstr ""

#: part/templates/part/variant_part.html:10
#, python-format
msgid "Create a new variant of template <i>'%(full_name)s'</i>."
msgstr ""

#: part/templatetags/inventree_extras.py:105
msgid "Unknown database"
msgstr ""

#: part/views.py:96
msgid "Add Related Part"
msgstr ""

#: part/views.py:151
msgid "Delete Related Part"
msgstr ""

#: part/views.py:162
msgid "Set Part Category"
msgstr ""

#: part/views.py:212
#, python-brace-format
msgid "Set category for {n} parts"
msgstr ""

#: part/views.py:247
msgid "Create Variant"
msgstr ""

#: part/views.py:332
msgid "Copied part"
msgstr ""

#: part/views.py:386 part/views.py:528
msgid "Possible matches exist - confirm creation of new part"
msgstr ""

#: part/views.py:456
msgid "Created new part"
msgstr ""

#: part/views.py:636
msgid "Match References"
msgstr ""

#: part/views.py:892
msgid "None"
msgstr ""

#: part/views.py:951
msgid "Part QR Code"
msgstr ""

#: part/views.py:1053
msgid "Select Part Image"
msgstr ""

#: part/views.py:1079
msgid "Updated part image"
msgstr ""

#: part/views.py:1082
msgid "Part image not found"
msgstr ""

#: part/views.py:1094
msgid "Duplicate BOM"
msgstr ""

#: part/views.py:1124
msgid "Confirm duplication of BOM from parent"
msgstr ""

#: part/views.py:1145
msgid "Validate BOM"
msgstr ""

#: part/views.py:1166
msgid "Confirm that the BOM is valid"
msgstr ""

#: part/views.py:1177
msgid "Validated Bill of Materials"
msgstr ""

#: part/views.py:1250
msgid "Match Parts"
msgstr ""

#: part/views.py:1638
msgid "Confirm Part Deletion"
msgstr ""

#: part/views.py:1645
msgid "Part was deleted"
msgstr ""

#: part/views.py:1654
msgid "Part Pricing"
msgstr ""

#: part/views.py:1795
msgid "Create Part Parameter Template"
msgstr ""

#: part/views.py:1805
msgid "Edit Part Parameter Template"
msgstr ""

#: part/views.py:1812
msgid "Delete Part Parameter Template"
msgstr ""

#: part/views.py:1898
msgid "Delete Part Category"
msgstr ""

#: part/views.py:1904
msgid "Part category was deleted"
msgstr ""

#: part/views.py:1956
msgid "Create Category Parameter Template"
msgstr ""

#: part/views.py:2057
msgid "Edit Category Parameter Template"
msgstr ""

#: part/views.py:2113
msgid "Delete Category Parameter Template"
msgstr ""

#: part/views.py:2132
msgid "Create BOM Item"
msgstr ""

#: part/views.py:2202
msgid "Edit BOM item"
msgstr ""

#: part/views.py:2263
msgid "Added new price break"
msgstr ""

#: part/views.py:2339
msgid "Edit Internal Price Break"
msgstr ""

#: part/views.py:2347
msgid "Delete Internal Price Break"
msgstr ""

#: report/models.py:182
msgid "Template name"
msgstr ""

#: report/models.py:188
msgid "Report template file"
msgstr ""

#: report/models.py:195
msgid "Report template description"
msgstr ""

#: report/models.py:201
msgid "Report revision number (auto-increments)"
msgstr ""

#: report/models.py:292
msgid "Pattern for generating report filenames"
msgstr ""

#: report/models.py:299
msgid "Report template is enabled"
msgstr ""

#: report/models.py:323
msgid "StockItem query filters (comma-separated list of key=value pairs)"
msgstr ""

#: report/models.py:331
msgid "Include Installed Tests"
msgstr ""

#: report/models.py:332
msgid "Include test results for stock items installed inside assembled item"
msgstr ""

#: report/models.py:380
msgid "Build Filters"
msgstr ""

#: report/models.py:381
msgid "Build query filters (comma-separated list of key=value pairs"
msgstr ""

#: report/models.py:423
msgid "Part Filters"
msgstr ""

#: report/models.py:424
msgid "Part query filters (comma-separated list of key=value pairs"
msgstr ""

#: report/models.py:458
msgid "Purchase order query filters"
msgstr ""

#: report/models.py:496
msgid "Sales order query filters"
msgstr ""

#: report/models.py:546
msgid "Snippet"
msgstr ""

#: report/models.py:547
msgid "Report snippet file"
msgstr ""

#: report/models.py:551
msgid "Snippet file description"
msgstr ""

#: report/models.py:586
msgid "Asset"
msgstr ""

#: report/models.py:587
msgid "Report asset file"
msgstr ""

#: report/models.py:590
msgid "Asset file description"
msgstr ""

#: report/templates/report/inventree_build_order_base.html:147
msgid "Required For"
msgstr ""

#: report/templates/report/inventree_po_report.html:85
#: report/templates/report/inventree_so_report.html:85
msgid "Line Items"
msgstr ""

#: report/templates/report/inventree_test_report_base.html:21
msgid "Stock Item Test Report"
msgstr ""

#: report/templates/report/inventree_test_report_base.html:83
msgid "Test Results"
msgstr ""

#: report/templates/report/inventree_test_report_base.html:88
#: stock/models.py:1796
msgid "Test"
msgstr ""

#: report/templates/report/inventree_test_report_base.html:89
#: stock/models.py:1802
msgid "Result"
msgstr ""

#: report/templates/report/inventree_test_report_base.html:92
#: templates/js/order.js:259 templates/js/stock.js:1371
msgid "Date"
msgstr ""

#: report/templates/report/inventree_test_report_base.html:103
msgid "Pass"
msgstr ""

#: report/templates/report/inventree_test_report_base.html:105
msgid "Fail"
msgstr ""

#: stock/api.py:145
msgid "Request must contain list of stock items"
msgstr ""

#: stock/api.py:153
msgid "Improperly formatted data"
msgstr ""

#: stock/api.py:161
msgid "Each entry must contain a valid integer primary-key"
msgstr ""

#: stock/api.py:167
msgid "Primary key does not match valid stock item"
msgstr ""

#: stock/api.py:177
msgid "Invalid quantity value"
msgstr ""

#: stock/api.py:182
msgid "Quantity must not be less than zero"
msgstr ""

#: stock/api.py:210
#, python-brace-format
msgid "Updated stock for {n} items"
msgstr ""

#: stock/api.py:246 stock/api.py:279
msgid "Specified quantity exceeds stock quantity"
msgstr ""

#: stock/api.py:269
msgid "Valid location must be specified"
msgstr ""

#: stock/api.py:289
#, python-brace-format
msgid "Moved {n} parts to {loc}"
msgstr ""

#: stock/forms.py:80 stock/forms.py:313 stock/models.py:550
#: stock/templates/stock/item_base.html:393 templates/js/stock.js:1018
msgid "Expiry Date"
msgstr ""

#: stock/forms.py:81 stock/forms.py:314
msgid "Expiration date for this stock item"
msgstr ""

#: stock/forms.py:84
msgid "Enter unique serial numbers (or leave blank)"
msgstr ""

#: stock/forms.py:135
msgid "Destination for serialized stock (by default, will remain in current location)"
msgstr ""

#: stock/forms.py:137
msgid "Serial numbers"
msgstr ""

#: stock/forms.py:137
msgid "Unique serial numbers (must match quantity)"
msgstr ""

#: stock/forms.py:139 stock/forms.py:288
msgid "Add transaction note (optional)"
msgstr ""

#: stock/forms.py:169 stock/forms.py:225
msgid "Select test report template"
msgstr ""

#: stock/forms.py:241
msgid "Stock item to install"
msgstr ""

#: stock/forms.py:248
msgid "Stock quantity to assign"
msgstr ""

#: stock/forms.py:276
msgid "Must not exceed available quantity"
msgstr ""

#: stock/forms.py:286
msgid "Destination location for uninstalled items"
msgstr ""

#: stock/forms.py:290
msgid "Confirm uninstall"
msgstr ""

#: stock/forms.py:290
msgid "Confirm removal of installed stock items"
msgstr ""

#: stock/models.py:57 stock/models.py:587
msgid "Owner"
msgstr ""

#: stock/models.py:58 stock/models.py:588
msgid "Select Owner"
msgstr ""

#: stock/models.py:316
msgid "StockItem with this serial number already exists"
msgstr ""

#: stock/models.py:352
#, python-brace-format
msgid "Part type ('{pf}') must be {pe}"
msgstr ""

#: stock/models.py:362 stock/models.py:371
msgid "Quantity must be 1 for item with a serial number"
msgstr ""

#: stock/models.py:363
msgid "Serial number cannot be set if quantity greater than 1"
msgstr ""

#: stock/models.py:385
msgid "Item cannot belong to itself"
msgstr ""

#: stock/models.py:391
msgid "Item must have a build reference if is_building=True"
msgstr ""

#: stock/models.py:398
msgid "Build reference does not point to the same part object"
msgstr ""

#: stock/models.py:440
msgid "Parent Stock Item"
msgstr ""

#: stock/models.py:449
msgid "Base part"
msgstr ""

#: stock/models.py:458
msgid "Select a matching supplier part for this stock item"
msgstr ""

#: stock/models.py:463 stock/templates/stock/stock_app_base.html:8
msgid "Stock Location"
msgstr ""

#: stock/models.py:466
msgid "Where is this stock item located?"
msgstr ""

#: stock/models.py:473
msgid "Packaging this stock item is stored in"
msgstr ""

#: stock/models.py:478 stock/templates/stock/item_base.html:282
msgid "Installed In"
msgstr ""

#: stock/models.py:481
msgid "Is this item installed in another item?"
msgstr ""

#: stock/models.py:497
msgid "Serial number for this item"
msgstr ""

#: stock/models.py:509
msgid "Batch code for this stock item"
msgstr ""

#: stock/models.py:513
msgid "Stock Quantity"
msgstr ""

#: stock/models.py:522
msgid "Source Build"
msgstr ""

#: stock/models.py:524
msgid "Build for this stock item"
msgstr ""

#: stock/models.py:535
msgid "Source Purchase Order"
msgstr ""

#: stock/models.py:538
msgid "Purchase order for this stock item"
msgstr ""

#: stock/models.py:544
msgid "Destination Sales Order"
msgstr ""

#: stock/models.py:551
msgid "Expiry date for stock item. Stock will be considered expired after this date"
msgstr ""

#: stock/models.py:564
msgid "Delete on deplete"
msgstr ""

#: stock/models.py:564
msgid "Delete this Stock Item when stock is depleted"
msgstr ""

#: stock/models.py:574 stock/templates/stock/item.html:98
#: stock/templates/stock/navbar.html:54
msgid "Stock Item Notes"
msgstr ""

#: stock/models.py:583
msgid "Single unit purchase price at time of purchase"
msgstr ""

#: stock/models.py:1051
msgid "Part is not set as trackable"
msgstr ""

#: stock/models.py:1057
msgid "Quantity must be integer"
msgstr ""

#: stock/models.py:1063
#, python-brace-format
msgid "Quantity must not exceed available stock quantity ({n})"
msgstr ""

#: stock/models.py:1066
msgid "Serial numbers must be a list of integers"
msgstr ""

#: stock/models.py:1069
msgid "Quantity does not match serial numbers"
msgstr ""

#: stock/models.py:1076
#, python-brace-format
msgid "Serial numbers already exist: {exists}"
msgstr ""

#: stock/models.py:1234
msgid "StockItem cannot be moved as it is not in stock"
msgstr ""

#: stock/models.py:1716
msgid "Entry notes"
msgstr ""

#: stock/models.py:1773
msgid "Value must be provided for this test"
msgstr ""

#: stock/models.py:1779
msgid "Attachment must be uploaded for this test"
msgstr ""

#: stock/models.py:1797
msgid "Test name"
msgstr ""

#: stock/models.py:1803 templates/js/table_filters.js:226
msgid "Test result"
msgstr ""

#: stock/models.py:1809
msgid "Test output value"
msgstr ""

#: stock/models.py:1816
msgid "Test result attachment"
msgstr ""

#: stock/models.py:1822
msgid "Test notes"
msgstr ""

#: stock/templates/stock/item.html:16
msgid "Stock Tracking Information"
msgstr ""

#: stock/templates/stock/item.html:29
msgid "New Entry"
msgstr ""

#: stock/templates/stock/item.html:42
msgid "Child Stock Items"
msgstr ""

#: stock/templates/stock/item.html:49
msgid "This stock item does not have any child items"
msgstr ""

#: stock/templates/stock/item.html:57 stock/templates/stock/navbar.html:19
#: stock/templates/stock/navbar.html:22
msgid "Test Data"
msgstr ""

#: stock/templates/stock/item.html:65
msgid "Delete Test Data"
msgstr ""

#: stock/templates/stock/item.html:69
msgid "Add Test Data"
msgstr ""

#: stock/templates/stock/item.html:72 stock/templates/stock/item_base.html:95
msgid "Test Report"
msgstr ""

#: stock/templates/stock/item.html:119 stock/templates/stock/navbar.html:27
msgid "Installed Stock Items"
msgstr ""

#: stock/templates/stock/item.html:280 stock/templates/stock/item.html:305
msgid "Add Test Result"
msgstr ""

#: stock/templates/stock/item.html:325
msgid "Edit Test Result"
msgstr ""

#: stock/templates/stock/item.html:339
msgid "Delete Test Result"
msgstr ""

#: stock/templates/stock/item_base.html:33
#: stock/templates/stock/item_base.html:397 templates/js/table_filters.js:154
msgid "Expired"
msgstr ""

#: stock/templates/stock/item_base.html:43
#: stock/templates/stock/item_base.html:399 templates/js/table_filters.js:159
msgid "Stale"
msgstr ""

#: stock/templates/stock/item_base.html:80 templates/js/barcode.js:309
#: templates/js/barcode.js:314
msgid "Unlink Barcode"
msgstr ""

#: stock/templates/stock/item_base.html:82
msgid "Link Barcode"
msgstr ""

#: stock/templates/stock/item_base.html:84 templates/stock_table.html:31
msgid "Scan to Location"
msgstr ""

#: stock/templates/stock/item_base.html:91
msgid "Printing actions"
msgstr ""

#: stock/templates/stock/item_base.html:104
msgid "Stock adjustment actions"
msgstr ""

#: stock/templates/stock/item_base.html:108
#: stock/templates/stock/location.html:69 templates/stock_table.html:57
msgid "Count stock"
msgstr ""

#: stock/templates/stock/item_base.html:111 templates/stock_table.html:55
msgid "Add stock"
msgstr ""

#: stock/templates/stock/item_base.html:114 templates/stock_table.html:56
msgid "Remove stock"
msgstr ""

#: stock/templates/stock/item_base.html:117
msgid "Serialize stock"
msgstr ""

#: stock/templates/stock/item_base.html:121
#: stock/templates/stock/location.html:75
msgid "Transfer stock"
msgstr ""

#: stock/templates/stock/item_base.html:124
msgid "Assign to customer"
msgstr ""

#: stock/templates/stock/item_base.html:127
msgid "Return to stock"
msgstr ""

#: stock/templates/stock/item_base.html:131
msgid "Uninstall stock item"
msgstr ""

#: stock/templates/stock/item_base.html:131
msgid "Uninstall"
msgstr ""

#: stock/templates/stock/item_base.html:143
msgid "Convert to variant"
msgstr ""

#: stock/templates/stock/item_base.html:146
msgid "Duplicate stock item"
msgstr ""

#: stock/templates/stock/item_base.html:148
msgid "Edit stock item"
msgstr ""

#: stock/templates/stock/item_base.html:151
msgid "Delete stock item"
msgstr ""

#: stock/templates/stock/item_base.html:171
msgid "You are not in the list of owners of this item. This stock item cannot be edited."
msgstr ""

#: stock/templates/stock/item_base.html:178
msgid "This stock item is in production and cannot be edited."
msgstr ""

#: stock/templates/stock/item_base.html:179
msgid "Edit the stock item from the build view."
msgstr ""

#: stock/templates/stock/item_base.html:192
msgid "This stock item has not passed all required tests"
msgstr ""

#: stock/templates/stock/item_base.html:200
#, python-format
msgid "This stock item is allocated to Sales Order %(link)s (Quantity: %(qty)s)"
msgstr ""

#: stock/templates/stock/item_base.html:208
#, python-format
msgid "This stock item is allocated to Build %(link)s (Quantity: %(qty)s)"
msgstr ""

#: stock/templates/stock/item_base.html:214
msgid "This stock item is serialized - it has a unique serial number and the quantity cannot be adjusted."
msgstr ""

#: stock/templates/stock/item_base.html:218
msgid "This stock item cannot be deleted as it has child items"
msgstr ""

#: stock/templates/stock/item_base.html:222
msgid "This stock item will be automatically deleted when all stock is depleted."
msgstr ""

#: stock/templates/stock/item_base.html:230
msgid "Stock Item Details"
msgstr ""

#: stock/templates/stock/item_base.html:252
msgid "previous page"
msgstr ""

#: stock/templates/stock/item_base.html:258
msgid "next page"
msgstr ""

#: stock/templates/stock/item_base.html:301 templates/js/build.js:628
msgid "No location set"
msgstr ""

#: stock/templates/stock/item_base.html:308
msgid "Barcode Identifier"
msgstr ""

#: stock/templates/stock/item_base.html:350
msgid "Parent Item"
msgstr ""

#: stock/templates/stock/item_base.html:368
msgid "No manufacturer set"
msgstr ""

#: stock/templates/stock/item_base.html:397
#, python-format
msgid "This StockItem expired on %(item.expiry_date)s"
msgstr ""

#: stock/templates/stock/item_base.html:399
#, python-format
msgid "This StockItem expires on %(item.expiry_date)s"
msgstr ""

#: stock/templates/stock/item_base.html:406 templates/js/stock.js:1024
msgid "Last Updated"
msgstr ""

#: stock/templates/stock/item_base.html:411
msgid "Last Stocktake"
msgstr ""

#: stock/templates/stock/item_base.html:415
msgid "No stocktake performed"
msgstr ""

#: stock/templates/stock/item_base.html:426
msgid "Tests"
msgstr ""

#: stock/templates/stock/item_base.html:500
msgid "Save"
msgstr ""

#: stock/templates/stock/item_base.html:512
msgid "Edit Stock Status"
msgstr ""

#: stock/templates/stock/item_delete.html:9
msgid "Are you sure you want to delete this stock item?"
msgstr ""

#: stock/templates/stock/item_delete.html:12
#, python-format
msgid "This will remove <b>%(qty)s</b> units of <b>%(full_name)s</b> from stock."
msgstr ""

#: stock/templates/stock/item_install.html:7
msgid "Install another StockItem into this item."
msgstr ""

#: stock/templates/stock/item_install.html:10
msgid "Stock items can only be installed if they meet the following criteria"
msgstr ""

#: stock/templates/stock/item_install.html:13
msgid "The StockItem links to a Part which is in the BOM for this StockItem"
msgstr ""

#: stock/templates/stock/item_install.html:14
msgid "The StockItem is currently in stock"
msgstr ""

#: stock/templates/stock/item_serialize.html:5
msgid "Create serialized items from this stock item."
msgstr ""

#: stock/templates/stock/item_serialize.html:7
msgid "Select quantity to serialize, and unique serial numbers."
msgstr ""

#: stock/templates/stock/location.html:20
msgid "You are not in the list of owners of this location. This stock location cannot be edited."
msgstr ""

#: stock/templates/stock/location.html:37
msgid "All stock items"
msgstr ""

#: stock/templates/stock/location.html:55
msgid "Check-in Items"
msgstr ""

#: stock/templates/stock/location.html:83
msgid "Location actions"
msgstr ""

#: stock/templates/stock/location.html:85
msgid "Edit location"
msgstr ""

#: stock/templates/stock/location.html:87
msgid "Delete location"
msgstr ""

#: stock/templates/stock/location.html:99
msgid "Location Details"
msgstr ""

#: stock/templates/stock/location.html:104
msgid "Location Path"
msgstr ""

#: stock/templates/stock/location.html:109
msgid "Location Description"
msgstr ""

#: stock/templates/stock/location.html:114
#: stock/templates/stock/location.html:155
#: stock/templates/stock/location_navbar.html:11
#: stock/templates/stock/location_navbar.html:14
msgid "Sublocations"
msgstr ""

#: stock/templates/stock/location.html:124
msgid "Stock Details"
msgstr ""

#: stock/templates/stock/location.html:129 templates/InvenTree/search.html:279
#: templates/stats.html:97 users/models.py:42
msgid "Stock Locations"
msgstr ""

#: stock/templates/stock/location.html:162 templates/stock_table.html:37
msgid "Printing Actions"
msgstr ""

#: stock/templates/stock/location.html:166 templates/stock_table.html:41
msgid "Print labels"
msgstr ""

#: stock/templates/stock/location_delete.html:7
msgid "Are you sure you want to delete this stock location?"
msgstr ""

#: stock/templates/stock/navbar.html:11
msgid "Stock Item Tracking"
msgstr ""

#: stock/templates/stock/navbar.html:14
msgid "History"
msgstr ""

#: stock/templates/stock/navbar.html:30
msgid "Installed Items"
msgstr ""

#: stock/templates/stock/navbar.html:38
msgid "Child Items"
msgstr ""

#: stock/templates/stock/navbar.html:41
msgid "Children"
msgstr ""

#: stock/templates/stock/stock_adjust.html:43
msgid "Remove item"
msgstr ""

#: stock/templates/stock/stock_app_base.html:16
msgid "Loading..."
msgstr ""

#: stock/templates/stock/stock_uninstall.html:8
msgid "The following stock items will be uninstalled"
msgstr ""

#: stock/templates/stock/stockitem_convert.html:7 stock/views.py:847
msgid "Convert Stock Item"
msgstr ""

#: stock/templates/stock/stockitem_convert.html:8
#, python-format
msgid "This stock item is current an instance of <i>%(part)s</i>"
msgstr ""

#: stock/templates/stock/stockitem_convert.html:9
msgid "It can be converted to one of the part variants listed below."
msgstr ""

#: stock/templates/stock/stockitem_convert.html:14
msgid "This action cannot be easily undone"
msgstr ""

#: stock/templates/stock/tracking_delete.html:6
msgid "Are you sure you want to delete this stock tracking entry?"
msgstr ""

#: stock/views.py:146
msgid "Edit Stock Location"
msgstr ""

#: stock/views.py:253 stock/views.py:826 stock/views.py:948 stock/views.py:1313
msgid "Owner is required (ownership control is enabled)"
msgstr ""

#: stock/views.py:268
msgid "Stock Location QR code"
msgstr ""

#: stock/views.py:287
msgid "Assign to Customer"
msgstr ""

#: stock/views.py:296
msgid "Customer must be specified"
msgstr ""

#: stock/views.py:320
msgid "Return to Stock"
msgstr ""

#: stock/views.py:329
msgid "Specify a valid location"
msgstr ""

#: stock/views.py:340
msgid "Stock item returned from customer"
msgstr ""

#: stock/views.py:351
msgid "Delete All Test Data"
msgstr ""

#: stock/views.py:368
msgid "Confirm test data deletion"
msgstr ""

#: stock/views.py:473
msgid "Stock Item QR Code"
msgstr ""

#: stock/views.py:499
msgid "Install Stock Item"
msgstr ""

#: stock/views.py:598
msgid "Uninstall Stock Items"
msgstr ""

#: stock/views.py:695 templates/js/stock.js:272
msgid "Confirm stock adjustment"
msgstr ""

#: stock/views.py:706
msgid "Uninstalled stock items"
msgstr ""

#: stock/views.py:728
msgid "Edit Stock Item"
msgstr ""

#: stock/views.py:965
msgid "Serialize Stock"
msgstr ""

#: stock/views.py:1058 templates/js/build.js:365
msgid "Create new Stock Item"
msgstr ""

#: stock/views.py:1200
msgid "Duplicate Stock Item"
msgstr ""

#: stock/views.py:1282
msgid "Quantity cannot be negative"
msgstr ""

#: stock/views.py:1382
msgid "Delete Stock Location"
msgstr ""

#: stock/views.py:1395
msgid "Delete Stock Item"
msgstr ""

#: stock/views.py:1406
msgid "Delete Stock Tracking Entry"
msgstr ""

#: stock/views.py:1413
msgid "Edit Stock Tracking Entry"
msgstr ""

#: stock/views.py:1422
msgid "Add Stock Tracking Entry"
msgstr ""

#: templates/403.html:5 templates/403.html:11
msgid "Permission Denied"
msgstr ""

#: templates/403.html:14
msgid "You do not have permission to view this page."
msgstr ""

#: templates/404.html:5 templates/404.html:11
msgid "Page Not Found"
msgstr ""

#: templates/404.html:14
msgid "The requested page does not exist"
msgstr ""

#: templates/InvenTree/index.html:7
msgid "Index"
msgstr ""

#: templates/InvenTree/index.html:105
msgid "Starred Parts"
msgstr ""

#: templates/InvenTree/index.html:115
msgid "Latest Parts"
msgstr ""

#: templates/InvenTree/index.html:126
msgid "BOM Waiting Validation"
msgstr ""

#: templates/InvenTree/index.html:153
msgid "Recently Updated"
msgstr ""

#: templates/InvenTree/index.html:176
msgid "Depleted Stock"
msgstr ""

#: templates/InvenTree/index.html:199
msgid "Expired Stock"
msgstr ""

#: templates/InvenTree/index.html:210
msgid "Stale Stock"
msgstr ""

#: templates/InvenTree/index.html:232
msgid "Build Orders In Progress"
msgstr ""

#: templates/InvenTree/index.html:243
msgid "Overdue Build Orders"
msgstr ""

#: templates/InvenTree/index.html:263
msgid "Outstanding Purchase Orders"
msgstr ""

#: templates/InvenTree/index.html:274
msgid "Overdue Purchase Orders"
msgstr ""

#: templates/InvenTree/index.html:294
msgid "Outstanding Sales Orders"
msgstr ""

#: templates/InvenTree/index.html:305
msgid "Overdue Sales Orders"
msgstr ""

#: templates/InvenTree/search.html:8 templates/InvenTree/search.html:14
msgid "Search Results"
msgstr ""

#: templates/InvenTree/search.html:24
msgid "Enter a search query"
msgstr ""

#: templates/InvenTree/search.html:268 templates/js/stock.js:619
msgid "Shipped to customer"
msgstr ""

#: templates/InvenTree/search.html:271 templates/js/stock.js:629
msgid "No stock location set"
msgstr ""

#: templates/InvenTree/settings/appearance.html:10
msgid "Theme Settings"
msgstr ""

#: templates/InvenTree/settings/appearance.html:17
msgid "Color Themes"
msgstr ""

#: templates/InvenTree/settings/appearance.html:29
#, python-format
msgid "\n"
"        The CSS sheet \"%(invalid_color_theme)s.css\" for the currently selected color theme was not found.<br>\n"
"        Please select another color theme :)\n"
"    "
msgstr ""

#: templates/InvenTree/settings/appearance.html:39
msgid "Language"
msgstr ""

#: templates/InvenTree/settings/appearance.html:61
msgid "Set Language"
msgstr ""

#: templates/InvenTree/settings/build.html:10
msgid "Build Order Settings"
msgstr ""

#: templates/InvenTree/settings/category.html:9
msgid "Category Settings"
msgstr ""

#: templates/InvenTree/settings/category.html:25
msgid "Category Parameter Templates"
msgstr ""

#: templates/InvenTree/settings/category.html:52
msgid "No category parameter templates found"
msgstr ""

#: templates/InvenTree/settings/category.html:70
#: templates/InvenTree/settings/part.html:103
msgid "Edit Template"
msgstr ""

#: templates/InvenTree/settings/category.html:71
#: templates/InvenTree/settings/part.html:104
msgid "Delete Template"
msgstr ""

#: templates/InvenTree/settings/currencies.html:10
msgid "Currency Settings"
msgstr ""

#: templates/InvenTree/settings/currencies.html:25
msgid "Base Currency"
msgstr ""

#: templates/InvenTree/settings/currencies.html:29
msgid "Exchange Rates"
msgstr ""

#: templates/InvenTree/settings/currencies.html:39
msgid "Last Update"
msgstr ""

#: templates/InvenTree/settings/currencies.html:45
msgid "Never"
msgstr ""

#: templates/InvenTree/settings/currencies.html:50
msgid "Update Now"
msgstr ""

#: templates/InvenTree/settings/global.html:10
msgid "Global InvenTree Settings"
msgstr ""

#: templates/InvenTree/settings/global.html:26
msgid "Barcode Settings"
msgstr ""

#: templates/InvenTree/settings/global.html:34
msgid "Search Settings"
msgstr ""

#: templates/InvenTree/settings/header.html:7
msgid "Setting"
msgstr ""

#: templates/InvenTree/settings/part.html:9
msgid "Part Settings"
msgstr ""

#: templates/InvenTree/settings/part.html:14
msgid "Part Options"
msgstr ""

#: templates/InvenTree/settings/part.html:46
msgid "Part Import"
msgstr ""

#: templates/InvenTree/settings/part.html:49
msgid "Import Part"
msgstr ""

#: templates/InvenTree/settings/part.html:62
msgid "Part Parameter Templates"
msgstr ""

#: templates/InvenTree/settings/part.html:83
msgid "No part parameter templates found"
msgstr ""

#: templates/InvenTree/settings/po.html:9
msgid "Purchase Order Settings"
msgstr ""

#: templates/InvenTree/settings/report.html:10
msgid "Report Settings"
msgstr ""

#: templates/InvenTree/settings/setting.html:28
msgid "No value set"
msgstr ""

#: templates/InvenTree/settings/setting.html:36
msgid "Edit setting"
msgstr ""

#: templates/InvenTree/settings/settings.html:8
#: templates/InvenTree/settings/settings.html:14 templates/navbar.html:84
msgid "Settings"
msgstr ""

#: templates/InvenTree/settings/so.html:9
msgid "Sales Order Settings"
msgstr ""

#: templates/InvenTree/settings/stock.html:9
msgid "Stock Settings"
msgstr ""

#: templates/InvenTree/settings/stock.html:13 templates/stock_table.html:50
msgid "Stock Options"
msgstr ""

#: templates/InvenTree/settings/tabs.html:3
#: templates/InvenTree/settings/tabs.html:12
#: templates/InvenTree/settings/user.html:10
#: templates/InvenTree/settings/user_settings.html:10
msgid "User Settings"
msgstr ""

#: templates/InvenTree/settings/tabs.html:6
msgid "Account"
msgstr ""

#: templates/InvenTree/settings/tabs.html:9
msgid "Appearance"
msgstr ""

#: templates/InvenTree/settings/tabs.html:16
msgid "InvenTree Settings"
msgstr ""

#: templates/InvenTree/settings/tabs.html:19
msgid "Global"
msgstr ""

#: templates/InvenTree/settings/tabs.html:22
msgid "Currencies"
msgstr ""

#: templates/InvenTree/settings/tabs.html:25
msgid "Report"
msgstr ""

#: templates/InvenTree/settings/tabs.html:28
msgid "Categories"
msgstr ""

#: templates/InvenTree/settings/user.html:16
msgid "User Information"
msgstr ""

#: templates/InvenTree/settings/user.html:19
msgid "Edit"
msgstr ""

#: templates/InvenTree/settings/user.html:21
msgid "Change Password"
msgstr ""

#: templates/InvenTree/settings/user.html:28
#: templates/registration/login.html:58
msgid "Username"
msgstr ""

#: templates/InvenTree/settings/user.html:32
msgid "First Name"
msgstr ""

#: templates/InvenTree/settings/user.html:36
msgid "Last Name"
msgstr ""

#: templates/InvenTree/settings/user.html:40
msgid "Email Address"
msgstr ""

#: templates/about.html:13
msgid "InvenTree Version Information"
msgstr ""

#: templates/about.html:22
msgid "InvenTree Version"
msgstr ""

#: templates/about.html:26
msgid "Up to Date"
msgstr ""

#: templates/about.html:28
msgid "Update Available"
msgstr ""

#: templates/about.html:34
msgid "API Version"
msgstr ""

#: templates/about.html:39
msgid "Python Version"
msgstr ""

#: templates/about.html:44
msgid "Django Version"
msgstr ""

#: templates/about.html:51
msgid "Commit Hash"
msgstr ""

#: templates/about.html:58
msgid "Commit Date"
msgstr ""

#: templates/about.html:63
msgid "InvenTree Documentation"
msgstr ""

#: templates/about.html:68
msgid "View Code on GitHub"
msgstr ""

#: templates/about.html:73
msgid "Credits"
msgstr ""

#: templates/about.html:78
msgid "Mobile App"
msgstr ""

#: templates/about.html:83
msgid "Submit Bug Report"
msgstr ""

#: templates/about.html:90 templates/clip.html:4
msgid "copy to clipboard"
msgstr ""

#: templates/about.html:90
msgid "copy version information"
msgstr ""

#: templates/about.html:100 templates/js/modals.js:33
#: templates/js/modals.js:567 templates/js/modals.js:661
#: templates/js/modals.js:957 templates/modals.html:29 templates/modals.html:54
msgid "Close"
msgstr ""

#: templates/image_download.html:8
msgid "Specify URL for downloading image"
msgstr ""

#: templates/image_download.html:11
msgid "Must be a valid image URL"
msgstr ""

#: templates/image_download.html:12
msgid "Remote server must be accessible"
msgstr ""

#: templates/image_download.html:13
msgid "Remote image must not exceed maximum allowable file size"
msgstr ""

#: templates/js/api.js:161 templates/js/modals.js:1027
msgid "No Response"
msgstr ""

#: templates/js/api.js:162 templates/js/modals.js:1028
msgid "No response from the InvenTree server"
msgstr ""

#: templates/js/api.js:167
msgid "Error 400: Bad request"
msgstr ""

#: templates/js/api.js:168
msgid "API request returned error code 400"
msgstr ""

#: templates/js/api.js:171 templates/js/modals.js:1037
msgid "Error 401: Not Authenticated"
msgstr ""

#: templates/js/api.js:172 templates/js/modals.js:1038
msgid "Authentication credentials not supplied"
msgstr ""

#: templates/js/api.js:175 templates/js/modals.js:1042
msgid "Error 403: Permission Denied"
msgstr ""

#: templates/js/api.js:176 templates/js/modals.js:1043
msgid "You do not have the required permissions to access this function"
msgstr ""

#: templates/js/api.js:179 templates/js/modals.js:1047
msgid "Error 404: Resource Not Found"
msgstr ""

#: templates/js/api.js:180 templates/js/modals.js:1048
msgid "The requested resource could not be located on the server"
msgstr ""

#: templates/js/api.js:183 templates/js/modals.js:1052
msgid "Error 408: Timeout"
msgstr ""

#: templates/js/api.js:184 templates/js/modals.js:1053
msgid "Connection timeout while requesting data from server"
msgstr ""

#: templates/js/api.js:187
msgid "Unhandled Error Code"
msgstr ""

#: templates/js/api.js:188
msgid "Error code"
msgstr ""

#: templates/js/attachment.js:16
msgid "No attachments found"
msgstr ""

#: templates/js/attachment.js:56
msgid "Upload Date"
msgstr ""

#: templates/js/attachment.js:69
msgid "Edit attachment"
msgstr ""

#: templates/js/attachment.js:76
msgid "Delete attachment"
msgstr ""

#: templates/js/barcode.js:8
msgid "Scan barcode data here using wedge scanner"
msgstr ""

#: templates/js/barcode.js:10
msgid "Enter barcode data"
msgstr ""

#: templates/js/barcode.js:14
msgid "Barcode"
msgstr ""

#: templates/js/barcode.js:32
msgid "Enter optional notes for stock transfer"
msgstr ""

#: templates/js/barcode.js:33
msgid "Enter notes"
msgstr ""

#: templates/js/barcode.js:71
msgid "Server error"
msgstr ""

#: templates/js/barcode.js:92
msgid "Unknown response from server"
msgstr ""

#: templates/js/barcode.js:119 templates/js/modals.js:1017
msgid "Invalid server response"
msgstr ""

#: templates/js/barcode.js:212
msgid "Scan barcode data below"
msgstr ""

#: templates/js/barcode.js:270
msgid "No URL in response"
msgstr ""

#: templates/js/barcode.js:288
msgid "Link Barcode to Stock Item"
msgstr ""

#: templates/js/barcode.js:311
msgid "This will remove the association between this stock item and the barcode"
msgstr ""

#: templates/js/barcode.js:317
msgid "Unlink"
msgstr ""

#: templates/js/barcode.js:376 templates/js/stock.js:210
msgid "Remove stock item"
msgstr ""

#: templates/js/barcode.js:418
msgid "Check Stock Items into Location"
msgstr ""

#: templates/js/barcode.js:422 templates/js/barcode.js:547
msgid "Check In"
msgstr ""

#: templates/js/barcode.js:462 templates/js/barcode.js:586
msgid "Error transferring stock"
msgstr ""

#: templates/js/barcode.js:481
msgid "Stock Item already scanned"
msgstr ""

#: templates/js/barcode.js:485
msgid "Stock Item already in this location"
msgstr ""

#: templates/js/barcode.js:492
msgid "Added stock item"
msgstr ""

#: templates/js/barcode.js:499
msgid "Barcode does not match Stock Item"
msgstr ""

#: templates/js/barcode.js:542
msgid "Check Into Location"
msgstr ""

#: templates/js/barcode.js:605
msgid "Barcode does not match a valid location"
msgstr ""

#: templates/js/bom.js:175 templates/js/build.js:1152
msgid "Open subassembly"
msgstr ""

#: templates/js/bom.js:249
msgid "Purchase Price Range"
msgstr ""

#: templates/js/bom.js:257
msgid "Purchase Price Average"
msgstr ""

#: templates/js/bom.js:265
msgid "Buy Price"
msgstr ""

#: templates/js/bom.js:271
msgid "No pricing available"
msgstr ""

#: templates/js/bom.js:306 templates/js/bom.js:392
msgid "View BOM"
msgstr ""

#: templates/js/bom.js:366
msgid "Validate BOM Item"
msgstr ""

#: templates/js/bom.js:368
msgid "This line has been validated"
msgstr ""

#: templates/js/bom.js:370
msgid "Edit BOM Item"
msgstr ""

#: templates/js/bom.js:372 templates/js/bom.js:519
msgid "Delete BOM Item"
msgstr ""

#: templates/js/bom.js:463 templates/js/build.js:458 templates/js/build.js:1250
msgid "No BOM items found"
msgstr ""

#: templates/js/build.js:42
msgid "Edit Build Order"
msgstr ""

#: templates/js/build.js:68
msgid "Create Build Order"
msgstr ""

#: templates/js/build.js:100
msgid "Auto-allocate stock items to this output"
msgstr ""

#: templates/js/build.js:108
msgid "Unallocate stock from build output"
msgstr ""

#: templates/js/build.js:118
msgid "Complete build output"
msgstr ""

#: templates/js/build.js:127
msgid "Delete build output"
msgstr ""

#: templates/js/build.js:222
msgid "No build order allocations found"
msgstr ""

#: templates/js/build.js:260 templates/js/order.js:451
msgid "Location not specified"
msgstr ""

#: templates/js/build.js:364 templates/stock_table.html:20
msgid "New Stock Item"
msgstr ""

#: templates/js/build.js:679
msgid "Required Part"
msgstr ""

#: templates/js/build.js:700
msgid "Quantity Per"
msgstr ""

#: templates/js/build.js:770 templates/js/build.js:1214
#: templates/stock_table.html:59
msgid "Order stock"
msgstr ""

#: templates/js/build.js:823
msgid "No builds matching query"
msgstr ""

#: templates/js/build.js:840 templates/js/part.js:579 templates/js/part.js:824
#: templates/js/stock.js:874 templates/js/stock.js:1325
msgid "Select"
msgstr ""

#: templates/js/build.js:860
msgid "Build order is overdue"
msgstr ""

#: templates/js/build.js:924 templates/js/stock.js:1547
msgid "No user information"
msgstr ""

#: templates/js/build.js:930
msgid "Resposible"
msgstr ""

#: templates/js/build.js:939
msgid "No information"
msgstr ""

#: templates/js/build.js:989
msgid "No parts allocated for"
msgstr ""

#: templates/js/company.js:36
msgid "Add Manufacturer Part"
msgstr ""

#: templates/js/company.js:48
msgid "Edit Manufacturer Part"
msgstr ""

#: templates/js/company.js:57
msgid "Delete Manufacturer Part"
msgstr ""

#: templates/js/company.js:114
msgid "Add Supplier Part"
msgstr ""

#: templates/js/company.js:124
msgid "Edit Supplier Part"
msgstr ""

#: templates/js/company.js:134
msgid "Delete Supplier Part"
msgstr ""

#: templates/js/company.js:181
msgid "Edit Company"
msgstr ""

#: templates/js/company.js:202
msgid "Add new Company"
msgstr ""

#: templates/js/company.js:279
msgid "Parts Supplied"
msgstr ""

#: templates/js/company.js:288
msgid "Parts Manufactured"
msgstr ""

#: templates/js/company.js:301
msgid "No company information found"
msgstr ""

#: templates/js/company.js:319
msgid "The following manufacturer parts will be deleted"
msgstr ""

#: templates/js/company.js:336
msgid "Delete Manufacturer Parts"
msgstr ""

#: templates/js/company.js:389
msgid "No manufacturer parts found"
msgstr ""

#: templates/js/company.js:408 templates/js/company.js:658
#: templates/js/part.js:156 templates/js/part.js:241
msgid "Template part"
msgstr ""

#: templates/js/company.js:412 templates/js/company.js:662
#: templates/js/part.js:160 templates/js/part.js:245
msgid "Assembled part"
msgstr ""

#: templates/js/company.js:536 templates/js/part.js:330
msgid "No parameters found"
msgstr ""

#: templates/js/company.js:572 templates/js/part.js:371
msgid "Edit parameter"
msgstr ""

#: templates/js/company.js:573 templates/js/part.js:372
msgid "Delete parameter"
msgstr ""

#: templates/js/company.js:592 templates/js/part.js:389
msgid "Edit Parameter"
msgstr ""

#: templates/js/company.js:603 templates/js/part.js:401
msgid "Delete Parameter"
msgstr ""

#: templates/js/company.js:639
msgid "No supplier parts found"
msgstr ""

#: templates/js/filters.js:167 templates/js/filters.js:397
msgid "true"
msgstr ""

#: templates/js/filters.js:171 templates/js/filters.js:398
msgid "false"
msgstr ""

#: templates/js/filters.js:193
msgid "Select filter"
msgstr ""

#: templates/js/filters.js:268
msgid "Add new filter"
msgstr ""

#: templates/js/filters.js:271
msgid "Clear all filters"
msgstr ""

#: templates/js/filters.js:296
msgid "Create filter"
msgstr ""

#: templates/js/forms.js:283 templates/js/forms.js:296
#: templates/js/forms.js:308 templates/js/forms.js:320
msgid "Action Prohibited"
msgstr ""

#: templates/js/forms.js:284
msgid "Create operation not allowed"
msgstr ""

#: templates/js/forms.js:297
msgid "Update operation not allowed"
msgstr ""

#: templates/js/forms.js:309
msgid "Delete operation not allowed"
msgstr ""

#: templates/js/forms.js:321
msgid "View operation not allowed"
msgstr ""

#: templates/js/forms.js:817 templates/modals.html:21 templates/modals.html:47
msgid "Form errors exist"
msgstr ""

#: templates/js/forms.js:1184
msgid "Searching"
msgstr ""

#: templates/js/forms.js:1337
msgid "Clear input"
msgstr ""

#: templates/js/label.js:10 templates/js/report.js:98 templates/js/stock.js:234
msgid "Select Stock Items"
msgstr ""

#: templates/js/label.js:11
msgid "Stock item(s) must be selected before printing labels"
msgstr ""

#: templates/js/label.js:29 templates/js/label.js:79 templates/js/label.js:134
msgid "No Labels Found"
msgstr ""

#: templates/js/label.js:30
msgid "No labels found which match selected stock item(s)"
msgstr ""

#: templates/js/label.js:61
msgid "Select Stock Locations"
msgstr ""

#: templates/js/label.js:62
msgid "Stock location(s) must be selected before printing labels"
msgstr ""

#: templates/js/label.js:80
msgid "No labels found which match selected stock location(s)"
msgstr ""

#: templates/js/label.js:115 templates/js/report.js:205
msgid "Select Parts"
msgstr ""

#: templates/js/label.js:116
msgid "Part(s) must be selected before printing labels"
msgstr ""

#: templates/js/label.js:135
msgid "No labels found which match the selected part(s)"
msgstr ""

#: templates/js/label.js:209
msgid "stock items selected"
msgstr ""

#: templates/js/label.js:217
msgid "Select Label"
msgstr ""

#: templates/js/label.js:232
msgid "Select Label Template"
msgstr ""

#: templates/js/modals.js:59 templates/js/modals.js:103
#: templates/js/modals.js:593
msgid "Cancel"
msgstr ""

#: templates/js/modals.js:60 templates/js/modals.js:102
#: templates/js/modals.js:660 templates/js/modals.js:956
#: templates/modals.html:30 templates/modals.html:55
msgid "Submit"
msgstr ""

#: templates/js/modals.js:101
msgid "Form Title"
msgstr ""

#: templates/js/modals.js:380
msgid "Waiting for server..."
msgstr ""

#: templates/js/modals.js:539
msgid "Show Error Information"
msgstr ""

#: templates/js/modals.js:592
msgid "Accept"
msgstr ""

#: templates/js/modals.js:649
msgid "Loading Data"
msgstr ""

#: templates/js/modals.js:907
msgid "Invalid response from server"
msgstr ""

#: templates/js/modals.js:907
msgid "Form data missing from server response"
msgstr ""

#: templates/js/modals.js:920
msgid "Error posting form data"
msgstr ""

#: templates/js/modals.js:1017
msgid "JSON response missing form data"
msgstr ""

#: templates/js/modals.js:1032
msgid "Error 400: Bad Request"
msgstr ""

#: templates/js/modals.js:1033
msgid "Server returned error code 400"
msgstr ""

#: templates/js/modals.js:1056
msgid "Error requesting form data"
msgstr ""

#: templates/js/model_renderers.js:38
msgid "Company ID"
msgstr ""

#: templates/js/model_renderers.js:78
msgid "Location ID"
msgstr ""

#: templates/js/model_renderers.js:95
msgid "Build ID"
msgstr ""

#: templates/js/model_renderers.js:114
msgid "Part ID"
msgstr ""

#: templates/js/model_renderers.js:163
msgid "Category ID"
msgstr ""

#: templates/js/model_renderers.js:199
msgid "Manufacturer Part ID"
msgstr ""

#: templates/js/model_renderers.js:227
msgid "Supplier Part ID"
msgstr ""

#: templates/js/order.js:32
msgid "Create Sales Order"
msgstr ""

#: templates/js/order.js:202
msgid "No purchase orders found"
msgstr ""

#: templates/js/order.js:226 templates/js/order.js:321
msgid "Order is overdue"
msgstr ""

#: templates/js/order.js:298
msgid "No sales orders found"
msgstr ""

#: templates/js/order.js:335
msgid "Invalid Customer"
msgstr ""

#: templates/js/order.js:412
msgid "No sales order allocations found"
msgstr ""

#: templates/js/part.js:10
msgid "YES"
msgstr ""

#: templates/js/part.js:12
msgid "NO"
msgstr ""

#: templates/js/part.js:26
msgid "Create New Part Category"
msgstr ""

#: templates/js/part.js:34
msgid "New Parent"
msgstr ""

#: templates/js/part.js:97
msgid "Edit Part"
msgstr ""

#: templates/js/part.js:148 templates/js/part.js:233
msgid "Trackable part"
msgstr ""

#: templates/js/part.js:152 templates/js/part.js:237
msgid "Virtual part"
msgstr ""

#: templates/js/part.js:164
msgid "Starred part"
msgstr ""

#: templates/js/part.js:168
msgid "Salable part"
msgstr ""

#: templates/js/part.js:282
msgid "No variants found"
msgstr ""

#: templates/js/part.js:469 templates/js/part.js:708
msgid "No parts found"
msgstr ""

#: templates/js/part.js:647
msgid "No category"
msgstr ""

#: templates/js/part.js:665 templates/js/table_filters.js:332
msgid "Low stock"
msgstr ""

#: templates/js/part.js:849 templates/js/stock.js:1349
msgid "Path"
msgstr ""

#: templates/js/part.js:892
msgid "No test templates matching query"
msgstr ""

#: templates/js/part.js:943 templates/js/stock.js:433
msgid "Edit test result"
msgstr ""

#: templates/js/part.js:944 templates/js/stock.js:434
msgid "Delete test result"
msgstr ""

#: templates/js/part.js:950
msgid "This test is defined for a parent part"
msgstr ""

#: templates/js/part.js:975
#, python-brace-format
msgid "No ${human_name} information found"
msgstr ""

#: templates/js/part.js:1028
#, python-brace-format
msgid "Edit ${human_name}"
msgstr ""

#: templates/js/part.js:1029
#, python-brace-format
msgid "Delete ${human_name}"
msgstr ""

#: templates/js/part.js:1129
msgid "Single Price"
msgstr ""

#: templates/js/part.js:1148
msgid "Single Price Difference"
msgstr ""

#: templates/js/report.js:47
msgid "items selected"
msgstr ""

#: templates/js/report.js:55
msgid "Select Report Template"
msgstr ""

#: templates/js/report.js:70
msgid "Select Test Report Template"
msgstr ""

#: templates/js/report.js:99
msgid "Stock item(s) must be selected before printing reports"
msgstr ""

#: templates/js/report.js:116 templates/js/report.js:169
#: templates/js/report.js:223 templates/js/report.js:277
#: templates/js/report.js:331
msgid "No Reports Found"
msgstr ""

#: templates/js/report.js:117
msgid "No report templates found which match selected stock item(s)"
msgstr ""

#: templates/js/report.js:152
msgid "Select Builds"
msgstr ""

#: templates/js/report.js:153
msgid "Build(s) must be selected before printing reports"
msgstr ""

#: templates/js/report.js:170
msgid "No report templates found which match selected build(s)"
msgstr ""

#: templates/js/report.js:206
msgid "Part(s) must be selected before printing reports"
msgstr ""

#: templates/js/report.js:224
msgid "No report templates found which match selected part(s)"
msgstr ""

#: templates/js/report.js:259
msgid "Select Purchase Orders"
msgstr ""

#: templates/js/report.js:260
msgid "Purchase Order(s) must be selected before printing report"
msgstr ""

#: templates/js/report.js:278 templates/js/report.js:332
msgid "No report templates found which match selected orders"
msgstr ""

#: templates/js/report.js:313
msgid "Select Sales Orders"
msgstr ""

#: templates/js/report.js:314
msgid "Sales Order(s) must be selected before printing report"
msgstr ""

#: templates/js/stock.js:29
msgid "Export Stock"
msgstr ""

#: templates/js/stock.js:32
msgid "Format"
msgstr ""

#: templates/js/stock.js:33
msgid "Select file format"
msgstr ""

#: templates/js/stock.js:45
msgid "Include Sublocations"
msgstr ""

#: templates/js/stock.js:46
msgid "Include stock items in sublocations"
msgstr ""

#: templates/js/stock.js:88
msgid "Transfer Stock"
msgstr ""

#: templates/js/stock.js:89
msgid "Move"
msgstr ""

#: templates/js/stock.js:95
msgid "Count Stock"
msgstr ""

#: templates/js/stock.js:96
msgid "Count"
msgstr ""

#: templates/js/stock.js:100
msgid "Remove Stock"
msgstr ""

#: templates/js/stock.js:101
msgid "Take"
msgstr ""

#: templates/js/stock.js:105
msgid "Add Stock"
msgstr ""

#: templates/js/stock.js:106 users/models.py:190
msgid "Add"
msgstr ""

#: templates/js/stock.js:110 templates/stock_table.html:63
msgid "Delete Stock"
msgstr ""

#: templates/js/stock.js:199
msgid "Quantity cannot be adjusted for serialized stock"
msgstr ""

#: templates/js/stock.js:199
msgid "Specify stock quantity"
msgstr ""

#: templates/js/stock.js:235
msgid "You must select at least one available stock item"
msgstr ""

#: templates/js/stock.js:251
msgid "Select destination stock location"
msgstr ""

#: templates/js/stock.js:259
msgid "Stock transaction notes"
msgstr ""

#: templates/js/stock.js:396
msgid "PASS"
msgstr ""

#: templates/js/stock.js:398
msgid "FAIL"
msgstr ""

#: templates/js/stock.js:403
msgid "NO RESULT"
msgstr ""

#: templates/js/stock.js:429
msgid "Add test result"
msgstr ""

#: templates/js/stock.js:455
msgid "No test results found"
msgstr ""

#: templates/js/stock.js:503
msgid "Test Date"
msgstr ""

#: templates/js/stock.js:611
msgid "In production"
msgstr ""

#: templates/js/stock.js:615
msgid "Installed in Stock Item"
msgstr ""

#: templates/js/stock.js:623
msgid "Assigned to Sales Order"
msgstr ""

#: templates/js/stock.js:699
msgid "No stock items matching query"
msgstr ""

#: templates/js/stock.js:720
msgid "items"
msgstr ""

#: templates/js/stock.js:812
msgid "batches"
msgstr ""

#: templates/js/stock.js:839
msgid "locations"
msgstr ""

#: templates/js/stock.js:841
msgid "Undefined location"
msgstr ""

#: templates/js/stock.js:942
msgid "Stock item is in production"
msgstr ""

#: templates/js/stock.js:947
msgid "Stock item assigned to sales order"
msgstr ""

#: templates/js/stock.js:950
msgid "Stock item assigned to customer"
msgstr ""

#: templates/js/stock.js:954
msgid "Stock item has expired"
msgstr ""

#: templates/js/stock.js:956
msgid "Stock item will expire soon"
msgstr ""

#: templates/js/stock.js:960
msgid "Stock item has been allocated"
msgstr ""

#: templates/js/stock.js:964
msgid "Stock item has been installed in another item"
msgstr ""

#: templates/js/stock.js:971
msgid "Stock item has been rejected"
msgstr ""

#: templates/js/stock.js:975
msgid "Stock item is lost"
msgstr ""

#: templates/js/stock.js:978
msgid "Stock item is destroyed"
msgstr ""

#: templates/js/stock.js:982 templates/js/table_filters.js:147
msgid "Depleted"
msgstr ""

#: templates/js/stock.js:1011
msgid "Stocktake"
msgstr ""

#: templates/js/stock.js:1065
msgid "Supplier part not specified"
msgstr ""

#: templates/js/stock.js:1212
msgid "Stock Status"
msgstr ""

#: templates/js/stock.js:1227
msgid "Set Stock Status"
msgstr ""

#: templates/js/stock.js:1241
msgid "Select Status Code"
msgstr ""

#: templates/js/stock.js:1242
msgid "Status code must be selected"
msgstr ""

#: templates/js/stock.js:1381
msgid "Invalid date"
msgstr ""

#: templates/js/stock.js:1428
msgid "Location no longer exists"
msgstr ""

#: templates/js/stock.js:1447
msgid "Purchase order no longer exists"
msgstr ""

#: templates/js/stock.js:1466
msgid "Customer no longer exists"
msgstr ""

#: templates/js/stock.js:1484
msgid "Stock item no longer exists"
msgstr ""

#: templates/js/stock.js:1507
msgid "Added"
msgstr ""

#: templates/js/stock.js:1515
msgid "Removed"
msgstr ""

#: templates/js/stock.js:1559
msgid "Edit tracking entry"
msgstr ""

#: templates/js/stock.js:1560
msgid "Delete tracking entry"
msgstr ""

#: templates/js/stock.js:1704
msgid "No installed items"
msgstr ""

#: templates/js/stock.js:1727
msgid "Serial"
msgstr ""

#: templates/js/stock.js:1755
msgid "Uninstall Stock Item"
msgstr ""

#: templates/js/table_filters.js:43
msgid "Trackable Part"
msgstr ""

#: templates/js/table_filters.js:47
msgid "Assembled Part"
msgstr ""

#: templates/js/table_filters.js:51
msgid "Validated"
msgstr ""

#: templates/js/table_filters.js:59
msgid "Allow Variant Stock"
msgstr ""

#: templates/js/table_filters.js:79 templates/js/table_filters.js:142
msgid "Include sublocations"
msgstr ""

#: templates/js/table_filters.js:80
msgid "Include locations"
msgstr ""

#: templates/js/table_filters.js:90 templates/js/table_filters.js:91
#: templates/js/table_filters.js:309
msgid "Include subcategories"
msgstr ""

#: templates/js/table_filters.js:101 templates/js/table_filters.js:190
msgid "Is Serialized"
msgstr ""

#: templates/js/table_filters.js:104 templates/js/table_filters.js:197
msgid "Serial number GTE"
msgstr ""

#: templates/js/table_filters.js:105 templates/js/table_filters.js:198
msgid "Serial number greater than or equal to"
msgstr ""

#: templates/js/table_filters.js:108 templates/js/table_filters.js:201
msgid "Serial number LTE"
msgstr ""

#: templates/js/table_filters.js:109 templates/js/table_filters.js:202
msgid "Serial number less than or equal to"
msgstr ""

#: templates/js/table_filters.js:112 templates/js/table_filters.js:113
#: templates/js/table_filters.js:193 templates/js/table_filters.js:194
msgid "Serial number"
msgstr ""

#: templates/js/table_filters.js:117 templates/js/table_filters.js:211
msgid "Batch code"
msgstr ""

#: templates/js/table_filters.js:127 templates/js/table_filters.js:299
msgid "Active parts"
msgstr ""

#: templates/js/table_filters.js:128
msgid "Show stock for active parts"
msgstr ""

#: templates/js/table_filters.js:133
msgid "Part is an assembly"
msgstr ""

#: templates/js/table_filters.js:137
msgid "Is allocated"
msgstr ""

#: templates/js/table_filters.js:138
msgid "Item has been allocated"
msgstr ""

#: templates/js/table_filters.js:143
msgid "Include stock in sublocations"
msgstr ""

#: templates/js/table_filters.js:148
msgid "Show stock items which are depleted"
msgstr ""

#: templates/js/table_filters.js:155
msgid "Show stock items which have expired"
msgstr ""

#: templates/js/table_filters.js:160
msgid "Show stock which is close to expiring"
msgstr ""

#: templates/js/table_filters.js:166
msgid "Show items which are in stock"
msgstr ""

#: templates/js/table_filters.js:170
msgid "In Production"
msgstr ""

#: templates/js/table_filters.js:171
msgid "Show items which are in production"
msgstr ""

#: templates/js/table_filters.js:175
msgid "Include Variants"
msgstr ""

#: templates/js/table_filters.js:176
msgid "Include stock items for variant parts"
msgstr ""

#: templates/js/table_filters.js:180
msgid "Installed"
msgstr ""

#: templates/js/table_filters.js:181
msgid "Show stock items which are installed in another item"
msgstr ""

#: templates/js/table_filters.js:186
msgid "Show items which have been assigned to a customer"
msgstr ""

#: templates/js/table_filters.js:206 templates/js/table_filters.js:207
msgid "Stock status"
msgstr ""

#: templates/js/table_filters.js:215
msgid "Has purchase price"
msgstr ""

#: templates/js/table_filters.js:216
msgid "Show stock items which have a purchase price set"
msgstr ""

#: templates/js/table_filters.js:245
msgid "Build status"
msgstr ""

#: templates/js/table_filters.js:264 templates/js/table_filters.js:281
msgid "Order status"
msgstr ""

#: templates/js/table_filters.js:269 templates/js/table_filters.js:286
msgid "Outstanding"
msgstr ""

#: templates/js/table_filters.js:310
msgid "Include parts in subcategories"
msgstr ""

#: templates/js/table_filters.js:314
msgid "Has IPN"
msgstr ""

#: templates/js/table_filters.js:315
msgid "Part has internal part number"
msgstr ""

#: templates/js/table_filters.js:320
msgid "Show active parts"
msgstr ""

#: templates/js/table_filters.js:328
msgid "Stock available"
msgstr ""

#: templates/js/table_filters.js:344
msgid "Starred"
msgstr ""

#: templates/js/table_filters.js:356
msgid "Purchasable"
msgstr ""

#: templates/js/tables.js:342
msgid "Loading data"
msgstr ""

#: templates/js/tables.js:345
msgid "rows per page"
msgstr ""

#: templates/js/tables.js:348
msgid "Showing"
msgstr ""

#: templates/js/tables.js:348
msgid "to"
msgstr ""

#: templates/js/tables.js:348
msgid "of"
msgstr ""

#: templates/js/tables.js:348
msgid "rows"
msgstr ""

#: templates/js/tables.js:351 templates/search_form.html:6
#: templates/search_form.html:8
msgid "Search"
msgstr ""

#: templates/js/tables.js:354
msgid "No matching results"
msgstr ""

#: templates/js/tables.js:357
msgid "Hide/Show pagination"
msgstr ""

#: templates/js/tables.js:360
msgid "Refresh"
msgstr ""

#: templates/js/tables.js:363
msgid "Toggle"
msgstr ""

#: templates/js/tables.js:366
msgid "Columns"
msgstr ""

#: templates/js/tables.js:369
msgid "All"
msgstr ""

#: templates/navbar.html:13
msgid "Toggle navigation"
msgstr ""

#: templates/navbar.html:33
msgid "Buy"
msgstr ""

#: templates/navbar.html:43
msgid "Sell"
msgstr ""

#: templates/navbar.html:55
msgid "Scan Barcode"
msgstr ""

#: templates/navbar.html:77 users/models.py:39
msgid "Admin"
msgstr ""

#: templates/navbar.html:79
msgid "Logout"
msgstr ""

#: templates/navbar.html:81 templates/registration/login.html:89
msgid "Login"
msgstr ""

#: templates/navbar.html:104
msgid "About InvenTree"
msgstr ""

#: templates/qr_code.html:11
msgid "QR data not provided"
msgstr ""

#: templates/registration/logged_out.html:50
msgid "You have been logged out"
msgstr ""

#: templates/registration/logged_out.html:51
#: templates/registration/password_reset_complete.html:51
#: templates/registration/password_reset_done.html:58
msgid "Return to login screen"
msgstr ""

#: templates/registration/login.html:64
msgid "Enter username"
msgstr ""

#: templates/registration/login.html:70
msgid "Password"
msgstr ""

#: templates/registration/login.html:83
msgid "Username / password combination is incorrect"
msgstr ""

#: templates/registration/login.html:95
#: templates/registration/password_reset_form.html:51
msgid "Forgotten your password?"
msgstr ""

#: templates/registration/login.html:95
msgid "Click here to reset"
msgstr ""

#: templates/registration/password_reset_complete.html:50
msgid "Password reset complete"
msgstr ""

#: templates/registration/password_reset_confirm.html:52
#: templates/registration/password_reset_confirm.html:56
msgid "Change password"
msgstr ""

#: templates/registration/password_reset_confirm.html:60
msgid "The password reset link was invalid, possibly because it has already been used. Please request a new password reset."
msgstr ""

#: templates/registration/password_reset_done.html:51
msgid "We've emailed you instructions for setting your password, if an account exists with the email you entered. You should receive them shortly."
msgstr ""

#: templates/registration/password_reset_done.html:54
msgid "If you don't receive an email, please make sure you've entered the address you registered with, and check your spam folder."
msgstr ""

#: templates/registration/password_reset_form.html:52
msgid "Enter your email address below."
msgstr ""

#: templates/registration/password_reset_form.html:53
msgid "An email will be sent with password reset instructions."
msgstr ""

#: templates/registration/password_reset_form.html:58
msgid "Send email"
msgstr ""

#: templates/stats.html:9
msgid "Server"
msgstr ""

#: templates/stats.html:13
msgid "Instance Name"
msgstr ""

#: templates/stats.html:18
msgid "Database"
msgstr ""

#: templates/stats.html:26
msgid "Server is running in debug mode"
msgstr ""

#: templates/stats.html:33
msgid "Docker Mode"
msgstr ""

#: templates/stats.html:34
msgid "Server is deployed using docker"
msgstr ""

#: templates/stats.html:40
msgid "Server status"
msgstr ""

#: templates/stats.html:43
msgid "Healthy"
msgstr ""

#: templates/stats.html:45
msgid "Issues detected"
msgstr ""

#: templates/stats.html:52
msgid "Background Worker"
msgstr ""

#: templates/stats.html:55
msgid "Background worker not running"
msgstr ""

#: templates/stats.html:63
msgid "Email Settings"
msgstr ""

#: templates/stats.html:66
msgid "Email settings not configured"
msgstr ""

#: templates/stock_table.html:14
msgid "Export Stock Information"
msgstr ""

#: templates/stock_table.html:27
msgid "Barcode Actions"
msgstr ""

#: templates/stock_table.html:43
msgid "Print test reports"
msgstr ""

#: templates/stock_table.html:55
msgid "Add to selected stock items"
msgstr ""

#: templates/stock_table.html:56
msgid "Remove from selected stock items"
msgstr ""

#: templates/stock_table.html:57
msgid "Stocktake selected stock items"
msgstr ""

#: templates/stock_table.html:58
msgid "Move selected stock items"
msgstr ""

#: templates/stock_table.html:58
msgid "Move stock"
msgstr ""

#: templates/stock_table.html:59
msgid "Order selected items"
msgstr ""

#: templates/stock_table.html:60
msgid "Change status"
msgstr ""

#: templates/stock_table.html:60
msgid "Change stock status"
msgstr ""

#: templates/stock_table.html:63
msgid "Delete selected items"
msgstr ""

#: templates/yesnolabel.html:4
msgid "Yes"
msgstr ""

#: templates/yesnolabel.html:6
msgid "No"
msgstr ""

#: users/admin.py:64
msgid "Users"
msgstr ""

#: users/admin.py:65
msgid "Select which users are assigned to this group"
msgstr ""

#: users/admin.py:187
msgid "The following users are members of multiple groups:"
msgstr ""

#: users/admin.py:210
msgid "Personal info"
msgstr ""

#: users/admin.py:211
msgid "Permissions"
msgstr ""

#: users/admin.py:214
msgid "Important dates"
msgstr ""

#: users/models.py:177
msgid "Permission set"
msgstr ""

#: users/models.py:185
msgid "Group"
msgstr ""

#: users/models.py:188
msgid "View"
msgstr ""

#: users/models.py:188
msgid "Permission to view items"
msgstr ""

#: users/models.py:190
msgid "Permission to add items"
msgstr ""

#: users/models.py:192
msgid "Change"
msgstr ""

#: users/models.py:192
msgid "Permissions to edit items"
msgstr ""

#: users/models.py:194
msgid "Permission to delete items"
msgstr ""
<|MERGE_RESOLUTION|>--- conflicted
+++ resolved
@@ -3,11 +3,7 @@
 "Project-Id-Version: inventree\n"
 "Report-Msgid-Bugs-To: \n"
 "POT-Creation-Date: 2021-07-26 23:48+0000\n"
-<<<<<<< HEAD
-"PO-Revision-Date: 2021-07-21 12:53\n"
-=======
 "PO-Revision-Date: 2021-07-27 00:13\n"
->>>>>>> 9cf6cb38
 "Last-Translator: \n"
 "Language-Team: Chinese Simplified\n"
 "Language: zh_CN\n"
@@ -1956,7 +1952,6 @@
 
 #: common/models.py:789
 msgid "Show recent stock changes"
-<<<<<<< HEAD
 msgstr ""
 
 #: common/models.py:790
@@ -2019,70 +2014,6 @@
 msgid "Show overdue builds on the homepage"
 msgstr ""
 
-=======
-msgstr ""
-
-#: common/models.py:790
-msgid "Show recently changed stock items on the homepage"
-msgstr ""
-
-#: common/models.py:795
-msgid "Show low stock"
-msgstr ""
-
-#: common/models.py:796
-msgid "Show low stock items on the homepage"
-msgstr ""
-
-#: common/models.py:801
-msgid "Show depleted stock"
-msgstr ""
-
-#: common/models.py:802
-msgid "Show depleted stock items on the homepage"
-msgstr ""
-
-#: common/models.py:807
-msgid "Show needed stock"
-msgstr ""
-
-#: common/models.py:808
-msgid "Show stock items needed for builds on the homepage"
-msgstr ""
-
-#: common/models.py:813
-msgid "Show expired stock"
-msgstr ""
-
-#: common/models.py:814
-msgid "Show expired stock items on the homepage"
-msgstr ""
-
-#: common/models.py:819
-msgid "Show stale stock"
-msgstr ""
-
-#: common/models.py:820
-msgid "Show stale stock items on the homepage"
-msgstr ""
-
-#: common/models.py:825
-msgid "Show pending builds"
-msgstr ""
-
-#: common/models.py:826
-msgid "Show pending builds on the homepage"
-msgstr ""
-
-#: common/models.py:831
-msgid "Show overdue builds"
-msgstr ""
-
-#: common/models.py:832
-msgid "Show overdue builds on the homepage"
-msgstr ""
-
->>>>>>> 9cf6cb38
 #: common/models.py:837
 msgid "Show outstanding POs"
 msgstr ""
