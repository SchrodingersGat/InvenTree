--- conflicted
+++ resolved
@@ -325,7 +325,6 @@
         return True
 
 
-<<<<<<< HEAD
 class ActionMixin:
     """
     Mixin that enables custom actions
@@ -396,7 +395,8 @@
             "result": self.get_result(),
             "info": self.get_info(),
         }
-=======
+
+
 class APICallMixin:
     """
     Mixin that enables easier API calls for a plugin
@@ -504,5 +504,4 @@
         # return
         if simple_response:
             return response.json()
-        return response
->>>>>>> 410e5da3
+        return response