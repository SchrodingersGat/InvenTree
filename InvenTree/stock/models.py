"""
Stock database model definitions
"""


# -*- coding: utf-8 -*-
from __future__ import unicode_literals

import os

from django.utils.translation import gettext_lazy as _
from django.core.exceptions import ValidationError, FieldError
from django.urls import reverse

from django.db import models, transaction
from django.db.models import Sum, Q
from django.db.models.functions import Coalesce
from django.core.validators import MinValueValidator
from django.contrib.auth.models import User
from django.db.models.signals import pre_delete
from django.dispatch import receiver

from markdownx.models import MarkdownxField

from mptt.models import MPTTModel, TreeForeignKey

from djmoney.models.fields import MoneyField

from decimal import Decimal, InvalidOperation
from datetime import datetime, timedelta
from InvenTree import helpers

import common.models
import report.models
import label.models

from InvenTree.status_codes import StockStatus
from InvenTree.models import InvenTreeTree, InvenTreeAttachment
from InvenTree.fields import InvenTreeURLField

from users.models import Owner

from company import models as CompanyModels
from part import models as PartModels


class StockLocation(InvenTreeTree):
    """ Organization tree for StockItem objects
    A "StockLocation" can be considered a warehouse, or storage location
    Stock locations can be heirarchical as required
    """

    owner = models.ForeignKey(Owner, on_delete=models.SET_NULL, blank=True, null=True,
                              verbose_name=_('Owner'),
                              help_text=_('Select Owner'),
                              related_name='stock_locations')

    def get_absolute_url(self):
        return reverse('stock-location-detail', kwargs={'pk': self.id})

    def format_barcode(self, **kwargs):
        """ Return a JSON string for formatting a barcode for this StockLocation object """

        return helpers.MakeBarcode(
            'stocklocation',
            self.pk,
            {
                "name": self.name,
                "url": reverse('api-location-detail', kwargs={'pk': self.id}),
            },
            **kwargs
        )

    @property
    def barcode(self):
        """
        Brief payload data (e.g. for labels)
        """
        return self.format_barcode(brief=True)

    def get_stock_items(self, cascade=True):
        """ Return a queryset for all stock items under this category.

        Args:
            cascade: If True, also look under sublocations (default = True)
        """

        if cascade:
            query = StockItem.objects.filter(location__in=self.getUniqueChildren(include_self=True))
        else:
            query = StockItem.objects.filter(location=self.pk)

        return query

    def stock_item_count(self, cascade=True):
        """ Return the number of StockItem objects which live in or under this category
        """

        return self.get_stock_items(cascade).count()

    def has_items(self, cascade=True):
        """ Return True if there are StockItems existing in this category.

        Args:
            cascade: If True, also search an sublocations (default = True)
        """
        return self.stock_item_count(cascade) > 0

    @property
    def item_count(self):
        """ Simply returns the number of stock items in this location.
        Required for tree view serializer.
        """
        return self.stock_item_count()


@receiver(pre_delete, sender=StockLocation, dispatch_uid='stocklocation_delete_log')
def before_delete_stock_location(sender, instance, using, **kwargs):

    # Update each part in the stock location
    for item in instance.stock_items.all():
        item.location = instance.parent
        item.save()

    # Update each child category
    for child in instance.children.all():
        child.parent = instance.parent
        child.save()


class StockItem(MPTTModel):
    """
    A StockItem object represents a quantity of physical instances of a part.

    Attributes:
        parent: Link to another StockItem from which this StockItem was created
        uid: Field containing a unique-id which is mapped to a third-party identifier (e.g. a barcode)
        part: Link to the master abstract part that this StockItem is an instance of
        supplier_part: Link to a specific SupplierPart (optional)
        location: Where this StockItem is located
        quantity: Number of stocked units
        batch: Batch number for this StockItem
        serial: Unique serial number for this StockItem
        link: Optional URL to link to external resource
        updated: Date that this stock item was last updated (auto)
        expiry_date: Expiry date of the StockItem (optional)
        stocktake_date: Date of last stocktake for this item
        stocktake_user: User that performed the most recent stocktake
        review_needed: Flag if StockItem needs review
        delete_on_deplete: If True, StockItem will be deleted when the stock level gets to zero
        status: Status of this StockItem (ref: InvenTree.status_codes.StockStatus)
        notes: Extra notes field
        build: Link to a Build (if this stock item was created from a build)
        is_building: Boolean field indicating if this stock item is currently being built (or is "in production")
        purchase_order: Link to a PurchaseOrder (if this stock item was created from a PurchaseOrder)
        infinite: If True this StockItem can never be exhausted
        sales_order: Link to a SalesOrder object (if the StockItem has been assigned to a SalesOrder)
        purchase_price: The unit purchase price for this StockItem - this is the unit price at time of purchase (if this item was purchased from an external supplier)
        packaging: Description of how the StockItem is packaged (e.g. "reel", "loose", "tape" etc)
    """

    # A Query filter which will be re-used in multiple places to determine if a StockItem is actually "in stock"
    IN_STOCK_FILTER = Q(
        quantity__gt=0,
        sales_order=None,
        belongs_to=None,
        customer=None,
        is_building=False,
        status__in=StockStatus.AVAILABLE_CODES
    )

    # A query filter which can be used to filter StockItem objects which have expired
    EXPIRED_FILTER = IN_STOCK_FILTER & ~Q(expiry_date=None) & Q(expiry_date__lt=datetime.now().date())

    def save(self, *args, **kwargs):
        """
        Save this StockItem to the database. Performs a number of checks:

        - Unique serial number requirement
        - Adds a transaction note when the item is first created.
        """

        self.validate_unique()
        self.clean()

        if not self.pk:
            # StockItem has not yet been saved
            add_note = True
        else:
            # StockItem has already been saved
            add_note = False

        user = kwargs.pop('user', None)

        add_note = add_note and kwargs.pop('note', True)

        super(StockItem, self).save(*args, **kwargs)

        if add_note:

            note = _('Created new stock item for {part}').format(part=str(self.part))

            # This StockItem is being saved for the first time
            self.addTransactionNote(
                _('Created stock item'),
                user,
                note,
                system=True
            )

    @property
    def status_label(self):

        return StockStatus.label(self.status)

    @property
    def serialized(self):
        """ Return True if this StockItem is serialized """
        return self.serial is not None and self.quantity == 1

    def validate_unique(self, exclude=None):
        """
        Test that this StockItem is "unique".
        If the StockItem is serialized, the same serial number.
        cannot exist for the same part (or part tree).
        """

        super(StockItem, self).validate_unique(exclude)

        # If the serial number is set, make sure it is not a duplicate
        if self.serial:
            # Query to look for duplicate serial numbers
            parts = PartModels.Part.objects.filter(tree_id=self.part.tree_id)
            stock = StockItem.objects.filter(part__in=parts, serial=self.serial)

            # Exclude myself from the search
            if self.pk is not None:
                stock = stock.exclude(pk=self.pk)

            if stock.exists():
                raise ValidationError({"serial": _("StockItem with this serial number already exists")})

    def clean(self):
        """ Validate the StockItem object (separate to field validation)

        The following validation checks are performed:

        - The 'part' and 'supplier_part.part' fields cannot point to the same Part object
        - The 'part' does not belong to itself
        - Quantity must be 1 if the StockItem has a serial number
        """

        super().clean()

        try:
            if self.part.trackable:
                # Trackable parts must have integer values for quantity field!
                if not self.quantity == int(self.quantity):
                    raise ValidationError({
                        'quantity': _('Quantity must be integer value for trackable parts')
                    })
        except PartModels.Part.DoesNotExist:
            # For some reason the 'clean' process sometimes throws errors because self.part does not exist
            # It *seems* that this only occurs in unit testing, though.
            # Probably should investigate this at some point.
            pass

        if self.quantity < 0:
            raise ValidationError({
                'quantity': _('Quantity must be greater than zero')
            })

        # The 'supplier_part' field must point to the same part!
        try:
            if self.supplier_part is not None:
                if not self.supplier_part.part == self.part:
                    raise ValidationError({'supplier_part': _("Part type ('{pf}') must be {pe}").format(
                                           pf=str(self.supplier_part.part),
                                           pe=str(self.part))
                                           })

            if self.part is not None:
                # A part with a serial number MUST have the quantity set to 1
                if self.serial:
                    if self.quantity > 1:
                        raise ValidationError({
                            'quantity': _('Quantity must be 1 for item with a serial number'),
                            'serial': _('Serial number cannot be set if quantity greater than 1')
                        })

                    if self.quantity == 0:
                        self.quantity = 1

                    elif self.quantity > 1:
                        raise ValidationError({
                            'quantity': _('Quantity must be 1 for item with a serial number')
                        })

                    # Serial numbered items cannot be deleted on depletion
                    self.delete_on_deplete = False

        except PartModels.Part.DoesNotExist:
            # This gets thrown if self.supplier_part is null
            # TODO - Find a test than can be perfomed...
            pass

        # Ensure that the item cannot be assigned to itself
        if self.belongs_to and self.belongs_to.pk == self.pk:
            raise ValidationError({
                'belongs_to': _('Item cannot belong to itself')
            })

        # If the item is marked as "is_building", it must point to a build!
        if self.is_building and not self.build:
            raise ValidationError({
                'build': _("Item must have a build reference if is_building=True")
            })

        # If the item points to a build, check that the Part references match
        if self.build:
            if not self.part == self.build.part:
                raise ValidationError({
                    'build': _("Build reference does not point to the same part object")
                })

    def get_absolute_url(self):
        return reverse('stock-item-detail', kwargs={'pk': self.id})

    def get_part_name(self):
        return self.part.full_name

    def format_barcode(self, **kwargs):
        """ Return a JSON string for formatting a barcode for this StockItem.
        Can be used to perform lookup of a stockitem using barcode

        Contains the following data:

        { type: 'StockItem', stock_id: <pk>, part_id: <part_pk> }

        Voltagile data (e.g. stock quantity) should be looked up using the InvenTree API (as it may change)
        """

        return helpers.MakeBarcode(
            "stockitem",
            self.id,
            {
                "request": kwargs.get('request', None),
                "item_url": reverse('stock-item-detail', kwargs={'pk': self.id}),
                "url": reverse('api-stock-detail', kwargs={'pk': self.id}),
            },
            **kwargs
        )

    @property
    def barcode(self):
        """
        Brief payload data (e.g. for labels)
        """
        return self.format_barcode(brief=True)

    uid = models.CharField(blank=True, max_length=128, help_text=("Unique identifier field"))

    parent = TreeForeignKey(
        'self',
        verbose_name=_('Parent Stock Item'),
        on_delete=models.DO_NOTHING,
        blank=True, null=True,
        related_name='children'
    )

    part = models.ForeignKey(
        'part.Part', on_delete=models.CASCADE,
        verbose_name=_('Base Part'),
        related_name='stock_items', help_text=_('Base part'),
        limit_choices_to={
            'active': True,
            'virtual': False
        })

    supplier_part = models.ForeignKey(
        'company.SupplierPart', blank=True, null=True, on_delete=models.SET_NULL,
        verbose_name=_('Supplier Part'),
        help_text=_('Select a matching supplier part for this stock item')
    )

    location = TreeForeignKey(
        StockLocation, on_delete=models.DO_NOTHING,
        verbose_name=_('Stock Location'),
        related_name='stock_items',
        blank=True, null=True,
        help_text=_('Where is this stock item located?')
    )

    packaging = models.CharField(
        max_length=50,
        blank=True, null=True,
        verbose_name=_('Packaging'),
        help_text=_('Packaging this stock item is stored in')
    )

    belongs_to = models.ForeignKey(
        'self',
        verbose_name=_('Installed In'),
        on_delete=models.DO_NOTHING,
        related_name='installed_parts', blank=True, null=True,
        help_text=_('Is this item installed in another item?')
    )

    customer = models.ForeignKey(
        CompanyModels.Company,
        on_delete=models.SET_NULL,
        null=True, blank=True,
        limit_choices_to={'is_customer': True},
        related_name='assigned_stock',
        help_text=_("Customer"),
        verbose_name=_("Customer"),
    )

    serial = models.CharField(
        verbose_name=_('Serial Number'),
        max_length=100, blank=True, null=True,
        help_text=_('Serial number for this item')
    )

    link = InvenTreeURLField(
        verbose_name=_('External Link'),
        max_length=125, blank=True,
        help_text=_("Link to external URL")
    )

    batch = models.CharField(
        verbose_name=_('Batch Code'),
        max_length=100, blank=True, null=True,
        help_text=_('Batch code for this stock item')
    )

    quantity = models.DecimalField(
        verbose_name=_("Stock Quantity"),
        max_digits=15, decimal_places=5, validators=[MinValueValidator(0)],
        default=1
    )

    updated = models.DateField(auto_now=True, null=True)

    build = models.ForeignKey(
        'build.Build', on_delete=models.SET_NULL,
        verbose_name=_('Source Build'),
        blank=True, null=True,
        help_text=_('Build for this stock item'),
        related_name='build_outputs',
    )

    is_building = models.BooleanField(
        default=False,
    )

    purchase_order = models.ForeignKey(
        'order.PurchaseOrder',
        on_delete=models.SET_NULL,
        verbose_name=_('Source Purchase Order'),
        related_name='stock_items',
        blank=True, null=True,
        help_text=_('Purchase order for this stock item')
    )

    sales_order = models.ForeignKey(
        'order.SalesOrder',
        on_delete=models.SET_NULL,
        verbose_name=_("Destination Sales Order"),
        related_name='stock_items',
        null=True, blank=True)

    expiry_date = models.DateField(
        blank=True, null=True,
        verbose_name=_('Expiry Date'),
        help_text=_('Expiry date for stock item. Stock will be considered expired after this date'),
    )

    stocktake_date = models.DateField(blank=True, null=True)

    stocktake_user = models.ForeignKey(
        User, on_delete=models.SET_NULL,
        blank=True, null=True,
        related_name='stocktake_stock'
    )

    review_needed = models.BooleanField(default=False)

    delete_on_deplete = models.BooleanField(default=True, verbose_name=_('Delete on deplete'), help_text=_('Delete this Stock Item when stock is depleted'))

    status = models.PositiveIntegerField(
        default=StockStatus.OK,
        choices=StockStatus.items(),
        validators=[MinValueValidator(0)])

    notes = MarkdownxField(
        blank=True, null=True,
        verbose_name=_("Notes"),
        help_text=_('Stock Item Notes')
    )

    purchase_price = MoneyField(
        max_digits=19,
        decimal_places=4,
        default_currency='USD',
        blank=True,
        null=True,
        verbose_name=_('Purchase Price'),
        help_text=_('Single unit purchase price at time of purchase'),
    )

    owner = models.ForeignKey(Owner, on_delete=models.SET_NULL, blank=True, null=True,
                              verbose_name=_('Owner'),
                              help_text=_('Select Owner'),
                              related_name='stock_items')

    def is_stale(self):
        """
        Returns True if this Stock item is "stale".

        To be "stale", the following conditions must be met:

        - Expiry date is not None
        - Expiry date will "expire" within the configured stale date
        - The StockItem is otherwise "in stock"
        """

        if self.expiry_date is None:
            return False

        if not self.in_stock:
            return False

        today = datetime.now().date()

        stale_days = common.models.InvenTreeSetting.get_setting('STOCK_STALE_DAYS')

        if stale_days <= 0:
            return False

        expiry_date = today + timedelta(days=stale_days)

        return self.expiry_date < expiry_date

    def is_expired(self):
        """
        Returns True if this StockItem is "expired".

        To be "expired", the following conditions must be met:

        - Expiry date is not None
        - Expiry date is "in the past"
        - The StockItem is otherwise "in stock"
        """

        if self.expiry_date is None:
            return False

        if not self.in_stock:
            return False

        today = datetime.now().date()

        return self.expiry_date < today

    def clearAllocations(self):
        """
        Clear all order allocations for this StockItem:

        - SalesOrder allocations
        - Build allocations
        """

        # Delete outstanding SalesOrder allocations
        self.sales_order_allocations.all().delete()

        # Delete outstanding BuildOrder allocations
        self.allocations.all().delete()

    def allocateToCustomer(self, customer, quantity=None, order=None, user=None, notes=None):
        """
        Allocate a StockItem to a customer.

        This action can be called by the following processes:
        - Completion of a SalesOrder
        - User manually assigns a StockItem to the customer

        Args:
            customer: The customer (Company) to assign the stock to
            quantity: Quantity to assign (if not supplied, total quantity is used)
            order: SalesOrder reference
            user: User that performed the action
            notes: Notes field
        """

        if quantity is None:
            quantity = self.quantity

        if quantity >= self.quantity:
            item = self
        else:
            item = self.splitStock(quantity, None, user)

        # Update StockItem fields with new information
        item.sales_order = order
        item.customer = customer
        item.location = None

        item.save()

        # TODO - Remove any stock item allocations from this stock item

        item.addTransactionNote(
            _("Assigned to Customer"),
            user,
            notes=_("Manually assigned to customer {name}").format(name=customer.name),
            system=True
        )

        # Return the reference to the stock item
        return item

    def returnFromCustomer(self, location, user=None):
        """
        Return stock item from customer, back into the specified location.
        """

        self.addTransactionNote(
            _("Returned from customer {name}").format(name=self.customer.name),
            user,
            notes=_("Returned to location {loc}").format(loc=location.name),
            system=True
        )

        self.customer = None
        self.location = location
        self.sales_order = None

        self.save()

    # If stock item is incoming, an (optional) ETA field
    # expected_arrival = models.DateField(null=True, blank=True)

    infinite = models.BooleanField(default=False)

    def is_allocated(self):
        """
        Return True if this StockItem is allocated to a SalesOrder or a Build
        """

        # TODO - For now this only checks if the StockItem is allocated to a SalesOrder
        # TODO - In future, once the "build" is working better, check this too

        if self.allocations.count() > 0:
            return True

        if self.sales_order_allocations.count() > 0:
            return True

        return False

    def build_allocation_count(self):
        """
        Return the total quantity allocated to builds
        """

        query = self.allocations.aggregate(q=Coalesce(Sum('quantity'), Decimal(0)))

        return query['q']

    def sales_order_allocation_count(self):
        """
        Return the total quantity allocated to SalesOrders
        """

        query = self.sales_order_allocations.aggregate(q=Coalesce(Sum('quantity'), Decimal(0)))

        return query['q']

    def allocation_count(self):
        """
        Return the total quantity allocated to builds or orders
        """

        return self.build_allocation_count() + self.sales_order_allocation_count()

    def unallocated_quantity(self):
        """
        Return the quantity of this StockItem which is *not* allocated
        """

        return max(self.quantity - self.allocation_count(), 0)

    def can_delete(self):
        """ Can this stock item be deleted? It can NOT be deleted under the following circumstances:

        - Has child StockItems
        - Has a serial number and is tracked
        - Is installed inside another StockItem
        - It has been assigned to a SalesOrder
        - It has been assigned to a BuildOrder
        """

        if self.child_count > 0:
            return False

        if self.part.trackable and self.serial is not None:
            return False

        if self.sales_order is not None:
            return False

        return True

    def get_installed_items(self, cascade=False):
        """
        Return all stock items which are *installed* in this one!

        Args:
            cascade - Include items which are installed in items which are installed in items

        Note: This function is recursive, and may result in a number of database hits!
        """

        installed = set()

        items = StockItem.objects.filter(belongs_to=self)

        for item in items:

            # Prevent duplication or recursion
            if item == self or item in installed:
                continue

            installed.add(item)

            if cascade:
                sub_items = item.get_installed_items(cascade=True)

                for sub_item in sub_items:

                    # Prevent recursion
                    if sub_item == self or sub_item in installed:
                        continue

                    installed.add(sub_item)

        return installed

    def installedItemCount(self):
        """
        Return the number of stock items installed inside this one.
        """

        return self.installed_parts.count()

    def hasInstalledItems(self):
        """
        Returns true if this stock item has other stock items installed in it.
        """

        return self.installedItemCount() > 0

    @transaction.atomic
    def installStockItem(self, other_item, quantity, user, notes):
        """
        Install another stock item into this stock item.

        Args
            other_item: The stock item to install into this stock item
            quantity: The quantity of stock to install
            user: The user performing the operation
            notes: Any notes associated with the operation
        """

        # Cannot be already installed in another stock item!
        if self.belongs_to is not None:
            return False

        # If the quantity is less than the stock item, split the stock!
        stock_item = other_item.splitStock(quantity, None, user)

        if stock_item is None:
            stock_item = other_item

        # Assign the other stock item into this one
        stock_item.belongs_to = self
        stock_item.save()

        # Add a transaction note to the other item
        stock_item.addTransactionNote(
            _('Installed into stock item {pk}').format(str(self.pk)),
            user,
            notes=notes,
            url=self.get_absolute_url()
        )

        # Add a transaction note to this item
        self.addTransactionNote(
            _('Installed stock item {pk}').format(str(stock_item.pk)),
            user, notes=notes,
            url=stock_item.get_absolute_url()
        )

    @transaction.atomic
    def uninstallIntoLocation(self, location, user, notes):
        """
        Uninstall this stock item from another item, into a location.

        Args:
            location: The stock location where the item will be moved
            user: The user performing the operation
            notes: Any notes associated with the operation
        """

        # If the stock item is not installed in anything, ignore
        if self.belongs_to is None:
            return False

        # TODO - Are there any other checks that need to be performed at this stage?

        # Add a transaction note to the parent item
        self.belongs_to.addTransactionNote(
            _("Uninstalled stock item {pk}").format(pk=str(self.pk)),
            user,
            notes=notes,
            url=self.get_absolute_url(),
        )

        # Mark this stock item as *not* belonging to anyone
        self.belongs_to = None
        self.location = location

        self.save()

        if location:
            url = location.get_absolute_url()
        else:
            url = ''

        # Add a transaction note!
        self.addTransactionNote(
            _('Uninstalled into location {loc}').formaT(loc=str(location)),
            user,
            notes=notes,
            url=url
        )

    @property
    def children(self):
        """ Return a list of the child items which have been split from this stock item """
        return self.get_descendants(include_self=False)

    @property
    def child_count(self):
        """ Return the number of 'child' items associated with this StockItem.
        A child item is one which has been split from this one.
        """
        return self.children.count()

    @property
    def in_stock(self):
        """
        Returns True if this item is in stock.

        See also: IN_STOCK_FILTER
        """

        query = StockItem.objects.filter(pk=self.pk)

        query = query.filter(StockItem.IN_STOCK_FILTER)

        return query.exists()

    @property
    def can_adjust_location(self):
        """
        Returns True if the stock location can be "adjusted" for this part

        Cannot be adjusted if:
        - Has been delivered to a customer
        - Has been installed inside another StockItem
        """

        if self.customer is not None:
            return False

        if self.belongs_to is not None:
            return False

        if self.sales_order is not None:
            return False

        return True

    @property
    def tracking_info_count(self):
        return self.tracking_info.count()

    @property
    def has_tracking_info(self):
        return self.tracking_info_count > 0

    def addTransactionNote(self, title, user, notes='', url='', system=True):
        """ Generation a stock transaction note for this item.

        Brief automated note detailing a movement or quantity change.
        """

        track = StockItemTracking.objects.create(
            item=self,
            title=title,
            user=user,
            quantity=self.quantity,
            date=datetime.now().date(),
            notes=notes,
            link=url,
            system=system
        )

        track.save()

    @transaction.atomic
    def serializeStock(self, quantity, serials, user, notes='', location=None):
        """ Split this stock item into unique serial numbers.

        - Quantity can be less than or equal to the quantity of the stock item
        - Number of serial numbers must match the quantity
        - Provided serial numbers must not already be in use

        Args:
            quantity: Number of items to serialize (integer)
            serials: List of serial numbers (list<int>)
            user: User object associated with action
            notes: Optional notes for tracking
            location: If specified, serialized items will be placed in the given location
        """

        # Cannot serialize stock that is already serialized!
        if self.serialized:
            return

        if not self.part.trackable:
            raise ValidationError({"part": _("Part is not set as trackable")})

        # Quantity must be a valid integer value
        try:
            quantity = int(quantity)
        except ValueError:
            raise ValidationError({"quantity": _("Quantity must be integer")})

        if quantity <= 0:
            raise ValidationError({"quantity": _("Quantity must be greater than zero")})

        if quantity > self.quantity:
            raise ValidationError({"quantity": _("Quantity must not exceed available stock quantity ({n})").format(n=self.quantity)})

        if not type(serials) in [list, tuple]:
            raise ValidationError({"serial_numbers": _("Serial numbers must be a list of integers")})

        if not quantity == len(serials):
            raise ValidationError({"quantity": _("Quantity does not match serial numbers")})

        # Test if each of the serial numbers are valid
        existing = self.part.find_conflicting_serial_numbers(serials)

        if len(existing) > 0:
            exists = ','.join([str(x) for x in existing])
            raise ValidationError({"serial_numbers": _("Serial numbers already exist: {exists}").format(exists=exists)})

        # Create a new stock item for each unique serial number
        for serial in serials:

            # Create a copy of this StockItem
            new_item = StockItem.objects.get(pk=self.pk)
            new_item.quantity = 1
            new_item.serial = serial
            new_item.pk = None
            new_item.parent = self

            if location:
                new_item.location = location

            # The item already has a transaction history, don't create a new note
            new_item.save(user=user, note=False)

            # Copy entire transaction history
            new_item.copyHistoryFrom(self)

            # Copy test result history
            new_item.copyTestResultsFrom(self)

            # Create a new stock tracking item
            new_item.addTransactionNote(_('Add serial number'), user, notes=notes)

        # Remove the equivalent number of items
        self.take_stock(quantity, user, notes=_('Serialized {n} items').format(n=quantity))

    @transaction.atomic
    def copyHistoryFrom(self, other):
        """ Copy stock history from another StockItem """

        for item in other.tracking_info.all():

            item.item = self
            item.pk = None
            item.save()

    @transaction.atomic
    def copyTestResultsFrom(self, other, filters={}):
        """ Copy all test results from another StockItem """

        for result in other.test_results.all().filter(**filters):

            # Create a copy of the test result by nulling-out the pk
            result.pk = None
            result.stock_item = self
            result.save()

    @transaction.atomic
    def splitStock(self, quantity, location, user):
        """ Split this stock item into two items, in the same location.
        Stock tracking notes for this StockItem will be duplicated,
        and added to the new StockItem.

        Args:
            quantity: Number of stock items to remove from this entity, and pass to the next
            location: Where to move the new StockItem to

        Notes:
            The provided quantity will be subtracted from this item and given to the new one.
            The new item will have a different StockItem ID, while this will remain the same.
        """

        # Do not split a serialized part
        if self.serialized:
            return self

        try:
            quantity = Decimal(quantity)
        except (InvalidOperation, ValueError):
            return self

        # Doesn't make sense for a zero quantity
        if quantity <= 0:
            return self

        # Also doesn't make sense to split the full amount
        if quantity >= self.quantity:
            return self

        # Create a new StockItem object, duplicating relevant fields
        # Nullify the PK so a new record is created
        new_stock = StockItem.objects.get(pk=self.pk)
        new_stock.pk = None
        new_stock.parent = self
        new_stock.quantity = quantity

        # Move to the new location if specified, otherwise use current location
        if location:
            new_stock.location = location
        else:
            new_stock.location = self.location

        new_stock.save()

        # Copy the transaction history of this part into the new one
        new_stock.copyHistoryFrom(self)

        # Copy the test results of this part to the new one
        new_stock.copyTestResultsFrom(self)

        # Add a new tracking item for the new stock item
        new_stock.addTransactionNote(
            _("Split from existing stock"),
            user,
            _('Split {n} items').format(n=helpers.normalize(quantity))
        )

        # Remove the specified quantity from THIS stock item
        self.take_stock(
            quantity,
            user,
            f"{_('Split')} {quantity} {_('items into new stock item')}"
        )

        # Return a copy of the "new" stock item
        return new_stock

    @transaction.atomic
    def move(self, location, notes, user, **kwargs):
        """ Move part to a new location.

        If less than the available quantity is to be moved,
        a new StockItem is created, with the defined quantity,
        and that new StockItem is moved.
        The quantity is also subtracted from the existing StockItem.

        Args:
            location: Destination location (cannot be null)
            notes: User notes
            user: Who is performing the move
            kwargs:
                quantity: If provided, override the quantity (default = total stock quantity)
        """

        try:
            quantity = Decimal(kwargs.get('quantity', self.quantity))
        except InvalidOperation:
            return False

        if not self.in_stock:
            raise ValidationError(_("StockItem cannot be moved as it is not in stock"))

        if quantity <= 0:
            return False

        if location is None:
            # TODO - Raise appropriate error (cannot move to blank location)
            return False
        elif self.location and (location.pk == self.location.pk) and (quantity == self.quantity):
            # TODO - Raise appropriate error (cannot move to same location)
            return False

        # Test for a partial movement
        if quantity < self.quantity:
            # We need to split the stock!

            # Split the existing StockItem in two
            self.splitStock(quantity, location, user)

            return True

<<<<<<< HEAD
        msg = f"{_('Moved to')} {str(location)}"

=======
>>>>>>> e47a8d6d
        if self.location:
            msg = _("Moved to {loc_new} (from {loc_old})").format(loc_new=str(location), loc_old=str(self.location))
        else:
            msg = _('Moved to {loc_new}').format(loc_new=str(location))

        self.location = location

        self.addTransactionNote(
            msg,
            user,
            notes=notes,
            system=True)

        self.save()

        return True

    @transaction.atomic
    def updateQuantity(self, quantity):
        """ Update stock quantity for this item.

        If the quantity has reached zero, this StockItem will be deleted.

        Returns:
            - True if the quantity was saved
            - False if the StockItem was deleted
        """

        # Do not adjust quantity of a serialized part
        if self.serialized:
            return

        try:
            self.quantity = Decimal(quantity)
        except (InvalidOperation, ValueError):
            return

        if quantity < 0:
            quantity = 0

        self.quantity = quantity

        if quantity == 0 and self.delete_on_deplete and self.can_delete():

            # TODO - Do not actually "delete" stock at this point - instead give it a "DELETED" flag
            self.delete()
            return False
        else:
            self.save()
            return True

    @transaction.atomic
    def stocktake(self, count, user, notes=''):
        """ Perform item stocktake.
        When the quantity of an item is counted,
        record the date of stocktake
        """

        try:
            count = Decimal(count)
        except InvalidOperation:
            return False

        if count < 0 or self.infinite:
            return False

        self.stocktake_date = datetime.now().date()
        self.stocktake_user = user

        if self.updateQuantity(count):

            text = _('Counted {n} items').format(n=helpers.normalize(count))

            self.addTransactionNote(
                text,
                user,
                notes=notes,
                system=True
            )

        return True

    @transaction.atomic
    def add_stock(self, quantity, user, notes=''):
        """ Add items to stock
        This function can be called by initiating a ProjectRun,
        or by manually adding the items to the stock location
        """

        # Cannot add items to a serialized part
        if self.serialized:
            return False

        try:
            quantity = Decimal(quantity)
        except InvalidOperation:
            return False

        # Ignore amounts that do not make sense
        if quantity <= 0 or self.infinite:
            return False

        if self.updateQuantity(self.quantity + quantity):

<<<<<<< HEAD
            n = helpers.normalize(quantity)
            text = f"{_('Added')} {n} {_('items')}"
=======
            text = _('Added {n} items').format(n=helpers.normalize(quantity))
>>>>>>> e47a8d6d

            self.addTransactionNote(
                text,
                user,
                notes=notes,
                system=True
            )

        return True

    @transaction.atomic
    def take_stock(self, quantity, user, notes=''):
        """ Remove items from stock
        """

        # Cannot remove items from a serialized part
        if self.serialized:
            return False

        try:
            quantity = Decimal(quantity)
        except InvalidOperation:
            return False

        if quantity <= 0 or self.infinite:
            return False

        if self.updateQuantity(self.quantity - quantity):

            text = _('Removed {n1} items').format(n1=helpers.normalize(quantity))

            self.addTransactionNote(text,
                                    user,
                                    notes=notes,
                                    system=True)

        return True

    def __str__(self):
        if self.part.trackable and self.serial:
            s = '{part} #{sn}'.format(
                part=self.part.full_name,
                sn=self.serial)
        else:
            s = '{n} x {part}'.format(
                n=helpers.decimal2string(self.quantity),
                part=self.part.full_name)

        if self.location:
            s += ' @ {loc}'.format(loc=self.location.name)

        return s

    @transaction.atomic
    def clear_test_results(self, **kwargs):
        """
        Remove all test results

        kwargs:
            TODO
        """

        # All test results
        results = self.test_results.all()

        # TODO - Perhaps some filtering options supplied by kwargs?

        results.delete()

    def getTestResults(self, test=None, result=None, user=None):
        """
        Return all test results associated with this StockItem.

        Optionally can filter results by:
        - Test name
        - Test result
        - User
        """

        results = self.test_results

        if test:
            # Filter by test name
            results = results.filter(test=test)

        if result is not None:
            # Filter by test status
            results = results.filter(result=result)

        if user:
            # Filter by user
            results = results.filter(user=user)

        return results

    def testResultMap(self, **kwargs):
        """
        Return a map of test-results using the test name as the key.
        Where multiple test results exist for a given name,
        the *most recent* test is used.

        This map is useful for rendering to a template (e.g. a test report),
        as all named tests are accessible.
        """

        # Do we wish to include test results from installed items?
        include_installed = kwargs.pop('include_installed', False)

        # Filter results by "date", so that newer results
        # will override older ones.
        results = self.getTestResults(**kwargs).order_by('date')

        result_map = {}

        for result in results:
            key = helpers.generateTestKey(result.test)
            result_map[key] = result

        # Do we wish to "cascade" and include test results from installed stock items?
        cascade = kwargs.get('cascade', False)

        if include_installed:
            installed_items = self.get_installed_items(cascade=cascade)

            for item in installed_items:
                item_results = item.testResultMap()

                for key in item_results.keys():
                    # Results from sub items should not override master ones
                    if key not in result_map.keys():
                        result_map[key] = item_results[key]

        return result_map

    def testResultList(self, **kwargs):
        """
        Return a list of test-result objects for this StockItem
        """

        return self.testResultMap(**kwargs).values()

    def requiredTestStatus(self):
        """
        Return the status of the tests required for this StockItem.

        return:
            A dict containing the following items:
            - total: Number of required tests
            - passed: Number of tests that have passed
            - failed: Number of tests that have failed
        """

        # All the tests required by the part object
        required = self.part.getRequiredTests()

        results = self.testResultMap()

        total = len(required)
        passed = 0
        failed = 0

        for test in required:
            key = helpers.generateTestKey(test.test_name)

            if key in results:
                result = results[key]

                if result.result:
                    passed += 1
                else:
                    failed += 1

        return {
            'total': total,
            'passed': passed,
            'failed': failed,
        }

    @property
    def required_test_count(self):
        """
        Return the number of 'required tests' for this StockItem
        """
        return self.part.getRequiredTests().count()

    def hasRequiredTests(self):
        """
        Return True if there are any 'required tests' associated with this StockItem
        """
        return self.part.getRequiredTests().count() > 0

    def passedAllRequiredTests(self):
        """
        Returns True if this StockItem has passed all required tests
        """

        status = self.requiredTestStatus()

        return status['passed'] >= status['total']

    def available_test_reports(self):
        """
        Return a list of TestReport objects which match this StockItem.
        """

        reports = []

        item_query = StockItem.objects.filter(pk=self.pk)

        for test_report in report.models.TestReport.objects.filter(enabled=True):

            # Attempt to validate report filter (skip if invalid)
            try:
                filters = helpers.validateFilterString(test_report.filters)
                if item_query.filter(**filters).exists():
                    reports.append(test_report)
            except (ValidationError, FieldError):
                continue

        return reports

    @property
    def has_test_reports(self):
        """
        Return True if there are test reports available for this stock item
        """

        return len(self.available_test_reports()) > 0

    def available_labels(self):
        """
        Return a list of Label objects which match this StockItem
        """

        labels = []

        item_query = StockItem.objects.filter(pk=self.pk)

        for lbl in label.models.StockItemLabel.objects.filter(enabled=True):

            try:
                filters = helpers.validateFilterString(lbl.filters)

                if item_query.filter(**filters).exists():
                    labels.append(lbl)
            except (ValidationError, FieldError):
                continue

        return labels

    @property
    def has_labels(self):
        """
        Return True if there are any label templates available for this stock item
        """

        return len(self.available_labels()) > 0


@receiver(pre_delete, sender=StockItem, dispatch_uid='stock_item_pre_delete_log')
def before_delete_stock_item(sender, instance, using, **kwargs):
    """ Receives pre_delete signal from StockItem object.

    Before a StockItem is deleted, ensure that each child object is updated,
    to point to the new parent item.
    """

    # Update each StockItem parent field
    for child in instance.children.all():
        child.parent = instance.parent
        child.save()

    # Rebuild the MPTT tree
    StockItem.objects.rebuild()


class StockItemAttachment(InvenTreeAttachment):
    """
    Model for storing file attachments against a StockItem object.
    """

    def getSubdir(self):
        return os.path.join("stock_files", str(self.stock_item.id))

    stock_item = models.ForeignKey(
        StockItem,
        on_delete=models.CASCADE,
        related_name='attachments'
    )


class StockItemTracking(models.Model):
    """ Stock tracking entry - breacrumb for keeping track of automated stock transactions

    Attributes:
        item: Link to StockItem
        date: Date that this tracking info was created
        title: Title of this tracking info (generated by system)
        notes: Associated notes (input by user)
        link: Optional URL to external page
        user: The user associated with this tracking info
        quantity: The StockItem quantity at this point in time
    """

    def get_absolute_url(self):
        return '/stock/track/{pk}'.format(pk=self.id)
        # return reverse('stock-tracking-detail', kwargs={'pk': self.id})

    item = models.ForeignKey(StockItem, on_delete=models.CASCADE,
                             related_name='tracking_info')

    date = models.DateTimeField(auto_now_add=True, editable=False)

    title = models.CharField(blank=False, max_length=250, verbose_name=_('Title'), help_text=_('Tracking entry title'))

    notes = models.CharField(blank=True, max_length=512, verbose_name=_('Notes'), help_text=_('Entry notes'))

    link = InvenTreeURLField(blank=True, verbose_name=_('Link'), help_text=_('Link to external page for further information'))

    user = models.ForeignKey(User, on_delete=models.SET_NULL, blank=True, null=True)

    system = models.BooleanField(default=False)

    quantity = models.DecimalField(max_digits=15, decimal_places=5, validators=[MinValueValidator(0)], default=1, verbose_name=_('Quantity'))

    # TODO
    # image = models.ImageField(upload_to=func, max_length=255, null=True, blank=True)

    # TODO
    # file = models.FileField()


def rename_stock_item_test_result_attachment(instance, filename):

    return os.path.join('stock_files', str(instance.stock_item.pk), os.path.basename(filename))


class StockItemTestResult(models.Model):
    """
    A StockItemTestResult records results of custom tests against individual StockItem objects.
    This is useful for tracking unit acceptance tests, and particularly useful when integrated
    with automated testing setups.

    Multiple results can be recorded against any given test, allowing tests to be run many times.

    Attributes:
        stock_item: Link to StockItem
        test: Test name (simple string matching)
        result: Test result value (pass / fail / etc)
        value: Recorded test output value (optional)
        attachment: Link to StockItem attachment (optional)
        notes: Extra user notes related to the test (optional)
        user: User who uploaded the test result
        date: Date the test result was recorded
    """

    def save(self, *args, **kwargs):

        super().clean()
        super().validate_unique()
        super().save(*args, **kwargs)

    def clean(self):

        super().clean()

        # If this test result corresponds to a template, check the requirements of the template
        key = self.key

        templates = self.stock_item.part.getTestTemplates()

        for template in templates:
            if key == template.key:

                if template.requires_value:
                    if not self.value:
                        raise ValidationError({
                            "value": _("Value must be provided for this test"),
                        })

                if template.requires_attachment:
                    if not self.attachment:
                        raise ValidationError({
                            "attachment": _("Attachment must be uploaded for this test"),
                        })

                break

    @property
    def key(self):
        return helpers.generateTestKey(self.test)

    stock_item = models.ForeignKey(
        StockItem,
        on_delete=models.CASCADE,
        related_name='test_results'
    )

    test = models.CharField(
        blank=False, max_length=100,
        verbose_name=_('Test'),
        help_text=_('Test name')
    )

    result = models.BooleanField(
        default=False,
        verbose_name=_('Result'),
        help_text=_('Test result')
    )

    value = models.CharField(
        blank=True, max_length=500,
        verbose_name=_('Value'),
        help_text=_('Test output value')
    )

    attachment = models.FileField(
        null=True, blank=True,
        upload_to=rename_stock_item_test_result_attachment,
        verbose_name=_('Attachment'),
        help_text=_('Test result attachment'),
    )

    notes = models.CharField(
        blank=True, max_length=500,
        verbose_name=_('Notes'),
        help_text=_("Test notes"),
    )

    user = models.ForeignKey(
        User,
        on_delete=models.SET_NULL,
        blank=True, null=True
    )

    date = models.DateTimeField(
        auto_now_add=True,
        editable=False
    )<|MERGE_RESOLUTION|>--- conflicted
+++ resolved
@@ -1131,11 +1131,6 @@
 
             return True
 
-<<<<<<< HEAD
-        msg = f"{_('Moved to')} {str(location)}"
-
-=======
->>>>>>> e47a8d6d
         if self.location:
             msg = _("Moved to {loc_new} (from {loc_old})").format(loc_new=str(location), loc_old=str(self.location))
         else:
@@ -1239,13 +1234,7 @@
             return False
 
         if self.updateQuantity(self.quantity + quantity):
-
-<<<<<<< HEAD
-            n = helpers.normalize(quantity)
-            text = f"{_('Added')} {n} {_('items')}"
-=======
             text = _('Added {n} items').format(n=helpers.normalize(quantity))
->>>>>>> e47a8d6d
 
             self.addTransactionNote(
                 text,
