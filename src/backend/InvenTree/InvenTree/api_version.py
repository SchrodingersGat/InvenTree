"""InvenTree API version information."""

# InvenTree API version
INVENTREE_API_VERSION = 197
"""Increment this API version number whenever there is a significant change to the API that any clients need to know about."""

INVENTREE_API_TEXT = """

<<<<<<< HEAD
v197 - 2024-05-05 : https://github.com/inventree/InvenTree/pull/7074
    - Major refactor of the report template / report printing interface
    - This is a *breaking change* to the report template API
    - All report printing has now been simplified to a single set of API endpoints
=======
v197 - 2024-05-14 : https://github.com/inventree/InvenTree/pull/7224
    - Refactor the plugin API endpoints to use the plugin "key" for lookup, rather than the PK value
>>>>>>> 516466bc

v196 - 2024-05-05 : https://github.com/inventree/InvenTree/pull/7160
    - Adds "location" field to BuildOutputComplete API endpoint

v195 - 2024-05-03 : https://github.com/inventree/InvenTree/pull/7153
    - Fixes bug in BuildOrderCancel API endpoint

v194 - 2024-05-01 : https://github.com/inventree/InvenTree/pull/7147
    -  Adds field description to the currency_exchange_retrieve API call

v193 - 2024-04-30 : https://github.com/inventree/InvenTree/pull/7144
    - Adds "assigned_to" filter to PurchaseOrder / SalesOrder / ReturnOrder API endpoints

v192 - 2024-04-23 : https://github.com/inventree/InvenTree/pull/7106
    - Adds 'trackable' ordering option to BuildLineLabel API endpoint

v191 - 2024-04-22 : https://github.com/inventree/InvenTree/pull/7079
    - Adds API endpoints for Contenttype model

v190 - 2024-04-19 : https://github.com/inventree/InvenTree/pull/7024
    - Adds "active" field to the Company API endpoints
    - Allow company list to be filtered by "active" status

v189 - 2024-04-19 : https://github.com/inventree/InvenTree/pull/7066
    - Adds "currency" field to CompanyBriefSerializer class

v188 - 2024-04-16 : https://github.com/inventree/InvenTree/pull/6970
    - Adds session authentication support for the API
    - Improvements for login / logout endpoints for better support of React web interface

v187 - 2024-04-10 : https://github.com/inventree/InvenTree/pull/6985
    - Allow Part list endpoint to be sorted by pricing_min and pricing_max values
    - Allow BomItem list endpoint to be sorted by pricing_min and pricing_max values
    - Allow InternalPrice and SalePrice endpoints to be sorted by quantity
    - Adds total pricing values to BomItem serializer

v186 - 2024-03-26 : https://github.com/inventree/InvenTree/pull/6855
    - Adds license information to the API

v185 - 2024-03-24 : https://github.com/inventree/InvenTree/pull/6836
    - Remove /plugin/activate endpoint
    - Update docstrings and typing for various API endpoints (no functional changes)

v184 - 2024-03-17 : https://github.com/inventree/InvenTree/pull/10464
    - Add additional fields for tests (start/end datetime, test station)

v183 - 2024-03-14 : https://github.com/inventree/InvenTree/pull/5972
    - Adds "category_default_location" annotated field to part serializer
    - Adds "part_detail.category_default_location" annotated field to stock item serializer
    - Adds "part_detail.category_default_location" annotated field to purchase order line serializer
    - Adds "parent_default_location" annotated field to category serializer

v182 - 2024-03-13 : https://github.com/inventree/InvenTree/pull/6714
    - Expose ReportSnippet model to the /report/snippet/ API endpoint
    - Expose ReportAsset model to the /report/asset/ API endpoint

v181 - 2024-02-21 : https://github.com/inventree/InvenTree/pull/6541
    - Adds "width" and "height" fields to the LabelTemplate API endpoint
    - Adds "page_size" and "landscape" fields to the ReportTemplate API endpoint

v180 - 2024-3-02 : https://github.com/inventree/InvenTree/pull/6463
    - Tweaks to API documentation to allow automatic documentation generation

v179 - 2024-03-01 : https://github.com/inventree/InvenTree/pull/6605
    - Adds "subcategories" count to PartCategory serializer
    - Adds "sublocations" count to StockLocation serializer
    - Adds "image" field to PartBrief serializer
    - Adds "image" field to CompanyBrief serializer

v178 - 2024-02-29 : https://github.com/inventree/InvenTree/pull/6604
    - Adds "external_stock" field to the Part API endpoint
    - Adds "external_stock" field to the BomItem API endpoint
    - Adds "external_stock" field to the BuildLine API endpoint
    - Stock quantites represented in the BuildLine API endpoint are now filtered by Build.source_location

v177 - 2024-02-27 : https://github.com/inventree/InvenTree/pull/6581
    - Adds "subcategoies" count to PartCategoryTree serializer
    - Adds "sublocations" count to StockLocationTree serializer

v176 - 2024-02-26 : https://github.com/inventree/InvenTree/pull/6535
    - Adds the field "plugins_install_disabled" to the Server info API endpoint

v175 - 2024-02-21 : https://github.com/inventree/InvenTree/pull/6538
    - Adds "parts" count to PartParameterTemplate serializer

v174 - 2024-02-21 : https://github.com/inventree/InvenTree/pull/6536
    - Expose PartCategory filters to the API documentation
    - Expose StockLocation filters to the API documentation

v173 - 2024-02-20 : https://github.com/inventree/InvenTree/pull/6483
    - Adds "merge_items" to the PurchaseOrderLine create API endpoint
    - Adds "auto_pricing" to the PurchaseOrderLine create/update API endpoint

v172 - 2024-02-20 : https://github.com/inventree/InvenTree/pull/6526
    - Adds "enabled" field to the PartTestTemplate API endpoint
    - Adds "enabled" filter to the PartTestTemplate list
    - Adds "enabled" filter to the StockItemTestResult list

v171 - 2024-02-19 : https://github.com/inventree/InvenTree/pull/6516
    - Adds "key" as a filterable parameter to PartTestTemplate list endpoint

v170 -> 2024-02-19 : https://github.com/inventree/InvenTree/pull/6514
    - Adds "has_results" filter to the PartTestTemplate list endpoint

v169 -> 2024-02-14 : https://github.com/inventree/InvenTree/pull/6430
    - Adds 'key' field to PartTestTemplate API endpoint
    - Adds annotated 'results' field to PartTestTemplate API endpoint
    - Adds 'template' field to StockItemTestResult API endpoint

v168 -> 2024-02-14 : https://github.com/inventree/InvenTree/pull/4824
    - Adds machine CRUD API endpoints
    - Adds machine settings API endpoints
    - Adds machine restart API endpoint
    - Adds machine types/drivers list API endpoints
    - Adds machine registry status API endpoint
    - Adds 'required' field to the global Settings API
    - Discover sub-sub classes of the StatusCode API

v167 -> 2024-02-07: https://github.com/inventree/InvenTree/pull/6440
    - Fixes for OpenAPI schema generation

v166 -> 2024-02-04 : https://github.com/inventree/InvenTree/pull/6400
    - Adds package_name to plugin API
    - Adds mechanism for uninstalling plugins via the API

v165 -> 2024-01-28 : https://github.com/inventree/InvenTree/pull/6040
    - Adds supplier_part.name, part.creation_user, part.required_for_sales_order

v164 -> 2024-01-24 : https://github.com/inventree/InvenTree/pull/6343
    - Adds "building" quantity to BuildLine API serializer

v163 -> 2024-01-22 : https://github.com/inventree/InvenTree/pull/6314
    - Extends API endpoint to expose auth configuration information for signin pages

v162 -> 2024-01-14 : https://github.com/inventree/InvenTree/pull/6230
    - Adds API endpoints to provide information on background tasks

v161 -> 2024-01-13 : https://github.com/inventree/InvenTree/pull/6222
    - Adds API endpoint for system error information

v160 -> 2023-12-11 : https://github.com/inventree/InvenTree/pull/6072
    - Adds API endpoint for allocating stock items against a sales order via barcode scan

v159 -> 2023-12-08 : https://github.com/inventree/InvenTree/pull/6056
    - Adds API endpoint for reloading plugin registry

v158 -> 2023-11-21 : https://github.com/inventree/InvenTree/pull/5953
    - Adds API endpoint for listing all settings of a particular plugin
    - Adds API endpoint for registry status (errors)

v157 -> 2023-12-02 : https://github.com/inventree/InvenTree/pull/6021
    - Add write-only "existing_image" field to Part API serializer

v156 -> 2023-11-26 : https://github.com/inventree/InvenTree/pull/5982
    - Add POST endpoint for report and label creation

v155 -> 2023-11-24 : https://github.com/inventree/InvenTree/pull/5979
    - Add "creation_date" field to Part instance serializer

v154 -> 2023-11-21 : https://github.com/inventree/InvenTree/pull/5944
    - Adds "responsible" field to the ProjectCode table

v153 -> 2023-11-21 : https://github.com/inventree/InvenTree/pull/5956
    - Adds override_min and override_max fields to part pricing API

v152 -> 2023-11-20 : https://github.com/inventree/InvenTree/pull/5949
    - Adds barcode support for manufacturerpart model
    - Adds API endpoint for adding parts to purchase order using barcode scan

v151 -> 2023-11-13 : https://github.com/inventree/InvenTree/pull/5906
    - Allow user list API to be filtered by user active status
    - Allow owner list API to be filtered by user active status

v150 -> 2023-11-07: https://github.com/inventree/InvenTree/pull/5875
    - Extended user API endpoints to enable ordering
    - Extended user API endpoints to enable user role changes
    - Added endpoint to create a new user

v149 -> 2023-11-07 : https://github.com/inventree/InvenTree/pull/5876
    - Add 'building' quantity to BomItem serializer
    - Add extra ordering options for the BomItem list API

v148 -> 2023-11-06 : https://github.com/inventree/InvenTree/pull/5872
    - Allow "quantity" to be specified when installing an item into another item

v147 -> 2023-11-04: https://github.com/inventree/InvenTree/pull/5860
    - Adds "completed_lines" field to SalesOrder API endpoint
    - Adds "completed_lines" field to PurchaseOrder API endpoint

v146 -> 2023-11-02: https://github.com/inventree/InvenTree/pull/5822
    - Extended SSO Provider endpoint to contain if a provider is configured
    - Adds API endpoints for Email Address model

v145 -> 2023-10-30: https://github.com/inventree/InvenTree/pull/5786
    - Allow printing labels via POST including printing options in the body

v144 -> 2023-10-23: https://github.com/inventree/InvenTree/pull/5811
    - Adds version information API endpoint

v143 -> 2023-10-29: https://github.com/inventree/InvenTree/pull/5810
    - Extends the status endpoint to include information about system status and health

v142 -> 2023-10-20: https://github.com/inventree/InvenTree/pull/5759
    - Adds generic API endpoints for looking up status models

v141 -> 2023-10-23 : https://github.com/inventree/InvenTree/pull/5774
    - Changed 'part.responsible' from User to Owner

v140 -> 2023-10-20 : https://github.com/inventree/InvenTree/pull/5664
    - Expand API token functionality
    - Multiple API tokens can be generated per user

v139 -> 2023-10-11 : https://github.com/inventree/InvenTree/pull/5509
    - Add new BarcodePOReceive endpoint to receive line items by scanning supplier barcodes

v138 -> 2023-10-11 : https://github.com/inventree/InvenTree/pull/5679
    - Settings keys are no longer case sensitive
    - Include settings units in API serializer

v137 -> 2023-10-04 : https://github.com/inventree/InvenTree/pull/5588
    - Adds StockLocationType API endpoints
    - Adds custom_icon, location_type to StockLocation endpoint

v136 -> 2023-09-23 : https://github.com/inventree/InvenTree/pull/5595
    - Adds structural to StockLocation and PartCategory tree endpoints

v135 -> 2023-09-19 : https://github.com/inventree/InvenTree/pull/5569
    - Adds location path detail to StockLocation and StockItem API endpoints
    - Adds category path detail to PartCategory and Part API endpoints

v134 -> 2023-09-11 : https://github.com/inventree/InvenTree/pull/5525
    - Allow "Attachment" list endpoints to be searched by attachment, link and comment fields

v133 -> 2023-09-08 : https://github.com/inventree/InvenTree/pull/5518
    - Add extra optional fields which can be used for StockAdjustment endpoints

v132 -> 2023-09-07 : https://github.com/inventree/InvenTree/pull/5515
    - Add 'issued_by' filter to BuildOrder API list endpoint

v131 -> 2023-08-09 : https://github.com/inventree/InvenTree/pull/5415
    - Annotate 'available_variant_stock' to the SalesOrderLine serializer

v130 -> 2023-07-14 : https://github.com/inventree/InvenTree/pull/5251
    - Refactor label printing interface

v129 -> 2023-07-06 : https://github.com/inventree/InvenTree/pull/5189
    - Changes 'serial_lte' and 'serial_gte' stock filters to point to 'serial_int' field

v128 -> 2023-07-06 : https://github.com/inventree/InvenTree/pull/5186
    - Adds 'available' filter for BuildLine API endpoint

v127 -> 2023-06-24 : https://github.com/inventree/InvenTree/pull/5094
    - Enhancements for the PartParameter API endpoints

v126 -> 2023-06-19 : https://github.com/inventree/InvenTree/pull/5075
    - Adds API endpoint for setting the "category" for multiple parts simultaneously

v125 -> 2023-06-17 : https://github.com/inventree/InvenTree/pull/5064
    - Adds API endpoint for setting the "status" field for multiple stock items simultaneously

v124 -> 2023-06-17 : https://github.com/inventree/InvenTree/pull/5057
    - Add "created_before" and "created_after" filters to the Part API

v123 -> 2023-06-15 : https://github.com/inventree/InvenTree/pull/5019
    - Add Metadata to: Plugin Config

v122 -> 2023-06-14 : https://github.com/inventree/InvenTree/pull/5034
    - Adds new BuildLineLabel label type

v121 -> 2023-06-14 : https://github.com/inventree/InvenTree/pull/4808
    - Adds "ProjectCode" link to Build model

v120 -> 2023-06-07 : https://github.com/inventree/InvenTree/pull/4855
    - Major overhaul of the build order API
    - Adds new BuildLine model

v119 -> 2023-06-01 : https://github.com/inventree/InvenTree/pull/4898
    - Add Metadata to:  Part test templates, Part parameters, Part category parameter templates, BOM item substitute, Related Parts, Stock item test result

v118 -> 2023-06-01 : https://github.com/inventree/InvenTree/pull/4935
    - Adds extra fields for the PartParameterTemplate model

v117 -> 2023-05-22 : https://github.com/inventree/InvenTree/pull/4854
    - Part.units model now supports physical units (e.g. "kg", "m", "mm", etc)
    - Replaces SupplierPart "pack_size" field with "pack_quantity"
    - New field supports physical units, and allows for conversion between compatible units

v116 -> 2023-05-18 : https://github.com/inventree/InvenTree/pull/4823
    - Updates to part parameter implementation, to use physical units

v115 -> 2023-05-18 : https://github.com/inventree/InvenTree/pull/4846
    - Adds ability to partially scrap a build output

v114 -> 2023-05-16 : https://github.com/inventree/InvenTree/pull/4825
    - Adds "delivery_date" to shipments

v113 -> 2023-05-13 : https://github.com/inventree/InvenTree/pull/4800
    - Adds API endpoints for scrapping a build output

v112 -> 2023-05-13: https://github.com/inventree/InvenTree/pull/4741
    - Adds flag use_pack_size to the stock addition API, which allows adding packs

v111 -> 2023-05-02 : https://github.com/inventree/InvenTree/pull/4367
    - Adds tags to the Part serializer
    - Adds tags to the SupplierPart serializer
    - Adds tags to the ManufacturerPart serializer
    - Adds tags to the StockItem serializer
    - Adds tags to the StockLocation serializer

v110 -> 2023-04-26 : https://github.com/inventree/InvenTree/pull/4698
    - Adds 'order_currency' field for PurchaseOrder / SalesOrder endpoints

v109 -> 2023-04-19 : https://github.com/inventree/InvenTree/pull/4636
    - Adds API endpoints for the "ProjectCode" model

v108 -> 2023-04-17 : https://github.com/inventree/InvenTree/pull/4615
    - Adds functionality to upload images for rendering in markdown notes

v107 -> 2023-04-04 : https://github.com/inventree/InvenTree/pull/4575
    - Adds barcode support for PurchaseOrder model
    - Adds barcode support for ReturnOrder model
    - Adds barcode support for SalesOrder model
    - Adds barcode support for BuildOrder model

v106 -> 2023-04-03 : https://github.com/inventree/InvenTree/pull/4566
    - Adds 'search_regex' parameter to all searchable API endpoints

v105 -> 2023-03-31 : https://github.com/inventree/InvenTree/pull/4543
    - Adds API endpoints for status label information on various models

v104 -> 2023-03-23 : https://github.com/inventree/InvenTree/pull/4488
    - Adds various endpoints for new "ReturnOrder" models
    - Adds various endpoints for new "ReturnOrderReport" templates
    - Exposes API endpoints for "Contact" model

v103 -> 2023-03-17 : https://github.com/inventree/InvenTree/pull/4410
    - Add metadata to several more models

v102 -> 2023-03-18 : https://github.com/inventree/InvenTree/pull/4505
- Adds global search API endpoint for consolidated search results

v101 -> 2023-03-07 : https://github.com/inventree/InvenTree/pull/4462
    - Adds 'total_in_stock' to Part serializer, and supports API ordering

v100 -> 2023-03-04 : https://github.com/inventree/InvenTree/pull/4452
     - Adds bulk delete of PurchaseOrderLineItems to API

v99 -> 2023-03-03 : https://github.com/inventree/InvenTree/pull/4445
    - Adds sort by "responsible" to PurchaseOrderAPI

v98 -> 2023-02-24 : https://github.com/inventree/InvenTree/pull/4408
    - Adds "responsible" filter to Build API

v97 -> 2023-02-20 : https://github.com/inventree/InvenTree/pull/4377
    - Adds "external" attribute to StockLocation model

v96 -> 2023-02-16 : https://github.com/inventree/InvenTree/pull/4345
    - Adds stocktake report generation functionality

v95 -> 2023-02-16 : https://github.com/inventree/InvenTree/pull/4346
    - Adds "CompanyAttachment" model (and associated API endpoints)

v94 -> 2023-02-10 : https://github.com/inventree/InvenTree/pull/4327
    - Adds API endpoints for the "Group" auth model

v93 -> 2023-02-03 : https://github.com/inventree/InvenTree/pull/4300
    - Adds extra information to the currency exchange endpoint
    - Adds API endpoint for manually updating exchange rates

v92 -> 2023-02-02 : https://github.com/inventree/InvenTree/pull/4293
    - Adds API endpoint for currency exchange information

v91 -> 2023-01-31 : https://github.com/inventree/InvenTree/pull/4281
    - Improves the API endpoint for creating new Part instances

v90 -> 2023-01-25 : https://github.com/inventree/InvenTree/pull/4186/files
    - Adds a dedicated endpoint to activate a plugin

v89 -> 2023-01-25 : https://github.com/inventree/InvenTree/pull/4214
    - Adds updated field to SupplierPart API
    - Adds API date ordering for supplier part list

v88 -> 2023-01-17: https://github.com/inventree/InvenTree/pull/4225
    - Adds 'priority' field to Build model and api endpoints

v87 -> 2023-01-04 : https://github.com/inventree/InvenTree/pull/4067
    - Add API date filter for stock table on Expiry date

v86 -> 2022-12-22 : https://github.com/inventree/InvenTree/pull/4069
    - Adds API endpoints for part stocktake

v85 -> 2022-12-21 : https://github.com/inventree/InvenTree/pull/3858
    - Add endpoints serving ICS calendars for purchase and sales orders through API

v84 -> 2022-12-21: https://github.com/inventree/InvenTree/pull/4083
    - Add support for listing PO, BO, SO by their reference

v83 -> 2022-11-19 : https://github.com/inventree/InvenTree/pull/3949
    - Add support for structural Stock locations

v82 -> 2022-11-16 : https://github.com/inventree/InvenTree/pull/3931
    - Add support for structural Part categories

v81 -> 2022-11-08 : https://github.com/inventree/InvenTree/pull/3710
    - Adds cached pricing information to Part API
    - Adds cached pricing information to BomItem API
    - Allows Part and BomItem list endpoints to be filtered by 'has_pricing'
    - Remove calculated 'price_string' values from API endpoints
    - Allows PurchaseOrderLineItem API endpoint to be filtered by 'has_pricing'
    - Allows SalesOrderLineItem API endpoint to be filtered by 'has_pricing'
    - Allows SalesOrderLineItem API endpoint to be filtered by 'order_status'
    - Adds more information to SupplierPriceBreak serializer

v80 -> 2022-11-07 : https://github.com/inventree/InvenTree/pull/3906
    - Adds 'barcode_hash' to Part API serializer
    - Adds 'barcode_hash' to StockLocation API serializer
    - Adds 'barcode_hash' to SupplierPart API serializer

v79 -> 2022-11-03 : https://github.com/inventree/InvenTree/pull/3895
    - Add metadata to Company

v78 -> 2022-10-25 : https://github.com/inventree/InvenTree/pull/3854
    - Make PartCategory to be filtered by name and description

v77 -> 2022-10-12 : https://github.com/inventree/InvenTree/pull/3772
    - Adds model permission checks for barcode assignment actions

v76 -> 2022-09-10 : https://github.com/inventree/InvenTree/pull/3640
    - Refactor of barcode data on the API
    - StockItem.uid renamed to StockItem.barcode_hash

v75 -> 2022-09-05 : https://github.com/inventree/InvenTree/pull/3644
    - Adds "pack_size" attribute to SupplierPart API serializer

v74 -> 2022-08-28 : https://github.com/inventree/InvenTree/pull/3615
    - Add confirmation field for completing PurchaseOrder if the order has incomplete lines
    - Add confirmation field for completing SalesOrder if the order has incomplete lines

v73 -> 2022-08-24 : https://github.com/inventree/InvenTree/pull/3605
    - Add 'description' field to PartParameterTemplate model

v72 -> 2022-08-18 : https://github.com/inventree/InvenTree/pull/3567
    - Allow PurchaseOrder to be duplicated via the API

v71 -> 2022-08-18 : https://github.com/inventree/InvenTree/pull/3564
    - Updates to the "part scheduling" API endpoint

v70 -> 2022-08-02 : https://github.com/inventree/InvenTree/pull/3451
    - Adds a 'depth' parameter to the PartCategory list API
    - Adds a 'depth' parameter to the StockLocation list API

v69 -> 2022-08-01 : https://github.com/inventree/InvenTree/pull/3443
    - Updates the PartCategory list API:
        - Improve query efficiency: O(n) becomes O(1)
        - Rename 'parts' field to 'part_count'
    - Updates the StockLocation list API:
        - Improve query efficiency: O(n) becomes O(1)

v68 -> 2022-07-27 : https://github.com/inventree/InvenTree/pull/3417
    - Allows SupplierPart list to be filtered by SKU value
    - Allows SupplierPart list to be filtered by MPN value

v67 -> 2022-07-25 : https://github.com/inventree/InvenTree/pull/3395
    - Adds a 'requirements' endpoint for Part instance
    - Provides information on outstanding order requirements for a given part

v66 -> 2022-07-24 : https://github.com/inventree/InvenTree/pull/3393
    - Part images can now be downloaded from a remote URL via the API
    - Company images can now be downloaded from a remote URL via the API

v65 -> 2022-07-15 : https://github.com/inventree/InvenTree/pull/3335
    - Annotates 'in_stock' quantity to the SupplierPart API

v64 -> 2022-07-08 : https://github.com/inventree/InvenTree/pull/3310
    - Annotate 'on_order' quantity to BOM list API
    - Allow BOM List API endpoint to be filtered by "on_order" parameter

v63 -> 2022-07-06 : https://github.com/inventree/InvenTree/pull/3301
    - Allow BOM List API endpoint to be filtered by "available_stock" parameter

v62 -> 2022-07-05 : https://github.com/inventree/InvenTree/pull/3296
    - Allows search on BOM List API endpoint
    - Allows ordering on BOM List API endpoint

v61 -> 2022-06-12 : https://github.com/inventree/InvenTree/pull/3183
    - Migrate the "Convert Stock Item" form class to use the API
    - There is now an API endpoint for converting a stock item to a valid variant

v60 -> 2022-06-08 : https://github.com/inventree/InvenTree/pull/3148
    - Add availability data fields to the SupplierPart model

v59 -> 2022-06-07 : https://github.com/inventree/InvenTree/pull/3154
    - Adds further improvements to BulkDelete mixin class
    - Fixes multiple bugs in custom OPTIONS metadata implementation
    - Adds 'bulk delete' for Notifications

v58 -> 2022-06-06 : https://github.com/inventree/InvenTree/pull/3146
    - Adds a BulkDelete API mixin class for fast, safe deletion of multiple objects with a single API request

v57 -> 2022-06-05 : https://github.com/inventree/InvenTree/pull/3130
    - Transfer PartCategoryTemplateParameter actions to the API

v56 -> 2022-06-02 : https://github.com/inventree/InvenTree/pull/3123
    - Expose the PartParameterTemplate model to use the API

v55 -> 2022-06-02 : https://github.com/inventree/InvenTree/pull/3120
    - Converts the 'StockItemReturn' functionality to make use of the API

v54 -> 2022-06-02 : https://github.com/inventree/InvenTree/pull/3117
    - Adds 'available_stock' annotation on the SalesOrderLineItem API
    - Adds (well, fixes) 'overdue' annotation on the SalesOrderLineItem API

v53 -> 2022-06-01 : https://github.com/inventree/InvenTree/pull/3110
    - Adds extra search fields to the BuildOrder list API endpoint

v52 -> 2022-05-31 : https://github.com/inventree/InvenTree/pull/3103
    - Allow part list API to be searched by supplier SKU

v51 -> 2022-05-24 : https://github.com/inventree/InvenTree/pull/3058
    - Adds new fields to the SalesOrderShipment model

v50 -> 2022-05-18 : https://github.com/inventree/InvenTree/pull/2912
    - Implement Attachments for manufacturer parts

v49 -> 2022-05-09 : https://github.com/inventree/InvenTree/pull/2957
    - Allows filtering of plugin list by 'active' status
    - Allows filtering of plugin list by 'mixin' support
    - Adds endpoint to "identify" or "locate" stock items and locations (using plugins)

v48 -> 2022-05-12 : https://github.com/inventree/InvenTree/pull/2977
    - Adds "export to file" functionality for PurchaseOrder API endpoint
    - Adds "export to file" functionality for SalesOrder API endpoint
    - Adds "export to file" functionality for BuildOrder API endpoint

v47 -> 2022-05-10 : https://github.com/inventree/InvenTree/pull/2964
    - Fixes barcode API error response when scanning a StockItem which does not exist
    - Fixes barcode API error response when scanning a StockLocation which does not exist

v46 -> 2022-05-09
    - Fixes read permissions on settings API
    - Allows non-staff users to read global settings via the API

v45 -> 2022-05-08 : https://github.com/inventree/InvenTree/pull/2944
    - Settings are now accessed via the API using their unique key, not their PK
    - This allows the settings to be accessed without prior knowledge of the PK

v44 -> 2022-05-04 : https://github.com/inventree/InvenTree/pull/2931
    - Converting more server-side rendered forms to the API
    - Exposes more core functionality to API endpoints

v43 -> 2022-04-26 : https://github.com/inventree/InvenTree/pull/2875
    - Adds API detail endpoint for PartSalePrice model
    - Adds API detail endpoint for PartInternalPrice model

v42 -> 2022-04-26 : https://github.com/inventree/InvenTree/pull/2833
    - Adds variant stock information to the Part and BomItem serializers

v41 -> 2022-04-26
    - Fixes 'variant_of' filter for Part list endpoint

v40 -> 2022-04-19
    - Adds ability to filter StockItem list by "tracked" parameter
        - This checks the serial number or batch code fields

v39 -> 2022-04-18
    - Adds ability to filter StockItem list by "has_batch" parameter

v38 -> 2022-04-14 : https://github.com/inventree/InvenTree/pull/2828
    - Adds the ability to include stock test results for "installed items"

v37 -> 2022-04-07 : https://github.com/inventree/InvenTree/pull/2806
    - Adds extra stock availability information to the BomItem serializer

v36 -> 2022-04-03
    - Adds ability to filter part list endpoint by unallocated_stock argument

v35 -> 2022-04-01 : https://github.com/inventree/InvenTree/pull/2797
    - Adds stock allocation information to the Part API
    - Adds calculated field for "unallocated_quantity"

v34 -> 2022-03-25
    - Change permissions for "plugin list" API endpoint (now allows any authenticated user)

v33 -> 2022-03-24
    - Adds "plugins_enabled" information to root API endpoint

v32 -> 2022-03-19
    - Adds "parameters" detail to Part API endpoint (use &parameters=true)
    - Adds ability to filter PartParameterTemplate API by Part instance
    - Adds ability to filter PartParameterTemplate API by PartCategory instance

v31 -> 2022-03-14
    - Adds "updated" field to SupplierPriceBreakList and SupplierPriceBreakDetail API endpoints

v30 -> 2022-03-09
    - Adds "exclude_location" field to BuildAutoAllocation API endpoint
    - Allows BuildItem API endpoint to be filtered by BomItem relation

v29 -> 2022-03-08
    - Adds "scheduling" endpoint for predicted stock scheduling information

v28 -> 2022-03-04
    - Adds an API endpoint for auto allocation of stock items against a build order
    - Ref: https://github.com/inventree/InvenTree/pull/2713

v27 -> 2022-02-28
    - Adds target_date field to individual line items for purchase orders and sales orders

v26 -> 2022-02-17
    - Adds API endpoint for uploading a BOM file and extracting data

v25 -> 2022-02-17
    - Adds ability to filter "part" list endpoint by "in_bom_for" argument

v24 -> 2022-02-10
    - Adds API endpoint for deleting (cancelling) build order outputs

v23 -> 2022-02-02
    - Adds API endpoints for managing plugin classes
    - Adds API endpoints for managing plugin settings

v22 -> 2021-12-20
    - Adds API endpoint to "merge" multiple stock items

v21 -> 2021-12-04
    - Adds support for multiple "Shipments" against a SalesOrder
    - Refactors process for stock allocation against a SalesOrder

v20 -> 2021-12-03
    - Adds ability to filter POLineItem endpoint by "base_part"
    - Adds optional "order_detail" to POLineItem list endpoint

v19 -> 2021-12-02
    - Adds the ability to filter the StockItem API by "part_tree"
    - Returns only stock items which match a particular part.tree_id field

v18 -> 2021-11-15
    - Adds the ability to filter BomItem API by "uses" field
    - This returns a list of all BomItems which "use" the specified part
    - Includes inherited BomItem objects

v17 -> 2021-11-09
    - Adds API endpoints for GLOBAL and USER settings objects
    - Ref: https://github.com/inventree/InvenTree/pull/2275

v16 -> 2021-10-17
    - Adds API endpoint for completing build order outputs

v15 -> 2021-10-06
    - Adds detail endpoint for SalesOrderAllocation model
    - Allows use of the API forms interface for adjusting SalesOrderAllocation objects

v14 -> 2021-10-05
    - Stock adjustment actions API is improved, using native DRF serializer support
    - However adjustment actions now only support 'pk' as a lookup field

v13 -> 2021-10-05
    - Adds API endpoint to allocate stock items against a BuildOrder
    - Updates StockItem API with improved filtering against BomItem data

v12 -> 2021-09-07
    - Adds API endpoint to receive stock items against a PurchaseOrder

v11 -> 2021-08-26
    - Adds "units" field to PartBriefSerializer
    - This allows units to be introspected from the "part_detail" field in the StockItem serializer

v10 -> 2021-08-23
    - Adds "purchase_price_currency" to StockItem serializer
    - Adds "purchase_price_string" to StockItem serializer
    - Purchase price is now writable for StockItem serializer

v9  -> 2021-08-09
    - Adds "price_string" to part pricing serializers

v8  -> 2021-07-19
    - Refactors the API interface for SupplierPart and ManufacturerPart models
    - ManufacturerPart objects can no longer be created via the SupplierPart API endpoint

v7  -> 2021-07-03
    - Introduced the concept of "API forms" in https://github.com/inventree/InvenTree/pull/1716
    - API OPTIONS endpoints provide comprehensive field metedata
    - Multiple new API endpoints added for database models

v6  -> 2021-06-23
    - Part and Company images can now be directly uploaded via the REST API

v5  -> 2021-06-21
    - Adds API interface for manufacturer part parameters

v4  -> 2021-06-01
    - BOM items can now accept "variant stock" to be assigned against them
    - Many slight API tweaks were needed to get this to work properly!

v3  -> 2021-05-22:
    - The updated StockItem "history tracking" now uses a different interface

"""<|MERGE_RESOLUTION|>--- conflicted
+++ resolved
@@ -1,20 +1,18 @@
 """InvenTree API version information."""
 
 # InvenTree API version
-INVENTREE_API_VERSION = 197
+INVENTREE_API_VERSION = 198
 """Increment this API version number whenever there is a significant change to the API that any clients need to know about."""
 
 INVENTREE_API_TEXT = """
 
-<<<<<<< HEAD
-v197 - 2024-05-05 : https://github.com/inventree/InvenTree/pull/7074
+v198 - 2024-05-15 : https://github.com/inventree/InvenTree/pull/7074
     - Major refactor of the report template / report printing interface
     - This is a *breaking change* to the report template API
     - All report printing has now been simplified to a single set of API endpoints
-=======
+
 v197 - 2024-05-14 : https://github.com/inventree/InvenTree/pull/7224
     - Refactor the plugin API endpoints to use the plugin "key" for lookup, rather than the PK value
->>>>>>> 516466bc
 
 v196 - 2024-05-05 : https://github.com/inventree/InvenTree/pull/7160
     - Adds "location" field to BuildOutputComplete API endpoint
