--- conflicted
+++ resolved
@@ -1,27 +1,21 @@
 """InvenTree API version information."""
 
 # InvenTree API version
-<<<<<<< HEAD
-INVENTREE_API_VERSION = 191
-=======
-INVENTREE_API_VERSION = 192
->>>>>>> d30ab932
+INVENTREE_API_VERSION = 193
 """Increment this API version number whenever there is a significant change to the API that any clients need to know about."""
 
 INVENTREE_API_TEXT = """
 
-<<<<<<< HEAD
-v191 - 2024-04-22 : https://github.com/inventree/InvenTree/pull/7074
+v193 - 2024-04-25 : https://github.com/inventree/InvenTree/pull/7074
     - Major refactor of the report template / report printing interface
     - This is a *breaking change* to the report template API
     - All report printing has now been simplified to a single set of API endpoints
-=======
+
 v192 - 2024-04-23 : https://github.com/inventree/InvenTree/pull/7106
     - Adds 'trackable' ordering option to BuildLineLabel API endpoint
 
 v191 - 2024-04-22 : https://github.com/inventree/InvenTree/pull/7079
     - Adds API endpoints for Contenttype model
->>>>>>> d30ab932
 
 v190 - 2024-04-19 : https://github.com/inventree/InvenTree/pull/7024
     - Adds "active" field to the Company API endpoints
